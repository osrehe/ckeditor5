/**
 * @license Copyright (c) 2003-2018, CKSource - Frederico Knabben. All rights reserved.
 * For licensing, see LICENSE.md.
 */

/* globals document, Event */

import ClassicTestEditor from '@ckeditor/ckeditor5-core/tests/_utils/classictesteditor';
import testUtils from '@ckeditor/ckeditor5-core/tests/_utils/utils';
import { keyCodes } from '@ckeditor/ckeditor5-utils/src/keyboard';
import { setData as setModelData } from '@ckeditor/ckeditor5-engine/src/dev-utils/model';

import Paragraph from '@ckeditor/ckeditor5-paragraph/src/paragraph';
import Link from '../src/link';
import LinkEngine from '../src/linkengine';
import LinkFormView from '../src/ui/linkformview';
import LinkActionsView from '../src/ui/linkactionsview';
import ContextualBalloon from '@ckeditor/ckeditor5-ui/src/panel/balloon/contextualballoon';
import ButtonView from '@ckeditor/ckeditor5-ui/src/button/buttonview';

import ViewRange from '@ckeditor/ckeditor5-engine/src/view/range';
import ClickObserver from '@ckeditor/ckeditor5-engine/src/view/observer/clickobserver';

testUtils.createSinonSandbox();

describe( 'Link', () => {
	let editor, linkFeature, linkButton, balloon, formView, actionsView, editorElement;

	beforeEach( () => {
		editorElement = document.createElement( 'div' );
		document.body.appendChild( editorElement );

		return ClassicTestEditor
			.create( editorElement, {
				plugins: [ Link, Paragraph ]
			} )
			.then( newEditor => {
				editor = newEditor;

				linkFeature = editor.plugins.get( Link );
				linkButton = editor.ui.componentFactory.create( 'link' );
				balloon = editor.plugins.get( ContextualBalloon );
				formView = linkFeature.formView;
				actionsView = linkFeature.actionsView;

				// There is no point to execute BalloonPanelView attachTo and pin methods so lets override it.
				testUtils.sinon.stub( balloon.view, 'attachTo' ).returns( {} );
				testUtils.sinon.stub( balloon.view, 'pin' ).returns( {} );

				formView.render();
			} );
	} );

	afterEach( () => {
		editorElement.remove();

		return editor.destroy();
	} );

	it( 'should be loaded', () => {
		expect( linkFeature ).to.be.instanceOf( Link );
	} );

	it( 'should load LinkEngine', () => {
		expect( editor.plugins.get( LinkEngine ) ).to.be.instanceOf( LinkEngine );
	} );

	it( 'should load ContextualBalloon', () => {
		expect( editor.plugins.get( ContextualBalloon ) ).to.be.instanceOf( ContextualBalloon );
	} );

	describe( 'init', () => {
		it( 'should register click observer', () => {
			expect( editor.editing.view.getObserver( ClickObserver ) ).to.be.instanceOf( ClickObserver );
		} );

		it( 'should create #actionsView', () => {
			expect( actionsView ).to.be.instanceOf( LinkActionsView );
		} );

		it( 'should create #formView', () => {
			expect( formView ).to.be.instanceOf( LinkFormView );
		} );

		describe( 'link toolbar button', () => {
			it( 'should be registered', () => {
				expect( linkButton ).to.be.instanceOf( ButtonView );
			} );

			it( 'should be bound to the link command', () => {
				const command = editor.commands.get( 'link' );

				command.isEnabled = true;
				expect( linkButton.isEnabled ).to.be.true;

				command.isEnabled = false;
				expect( linkButton.isEnabled ).to.be.false;
			} );

			it( 'should call #_showUI upon #execute', () => {
				const spy = testUtils.sinon.stub( linkFeature, '_showUI' ).returns( {} );

				linkButton.fire( 'execute' );
				sinon.assert.calledWithExactly( spy );
			} );
		} );
	} );

	describe( '_showUI()', () => {
		let balloonAddSpy;

		beforeEach( () => {
			balloonAddSpy = testUtils.sinon.spy( balloon, 'add' );
			editor.editing.view.isFocused = true;
		} );

		it( 'should not work if the link command is disabled', () => {
			setModelData( editor.model, '<paragraph>f[o]o</paragraph>' );
			editor.commands.get( 'link' ).isEnabled = false;

			linkFeature._showUI();

			expect( balloon.visibleView ).to.be.null;
		} );

		it( 'should not throw if the UI is already visible', () => {
			setModelData( editor.model, '<paragraph>f[o]o</paragraph>' );

			linkFeature._showUI();

			expect( () => {
				linkFeature._showUI();
			} ).to.not.throw();
		} );

		it( 'should add #formView to the balloon and attach the balloon to the selection when text fragment is selected', () => {
			setModelData( editor.model, '<paragraph>f[o]o</paragraph>' );
			const selectedRange = editorElement.ownerDocument.getSelection().getRangeAt( 0 );

			linkFeature._showUI();

			expect( balloon.visibleView ).to.equal( formView );
			sinon.assert.calledWithExactly( balloonAddSpy, {
				view: formView,
				position: {
					target: selectedRange
				}
			} );
		} );

		it( 'should add #formView to the balloon and attach the balloon to the selection when selection is collapsed', () => {
			setModelData( editor.model, '<paragraph>f[]oo</paragraph>' );
			const selectedRange = editorElement.ownerDocument.getSelection().getRangeAt( 0 );

			linkFeature._showUI();

			expect( balloon.visibleView ).to.equal( formView );
			sinon.assert.calledWithExactly( balloonAddSpy, {
				view: formView,
				position: {
					target: selectedRange
				}
			} );
		} );

		it( 'should add #actionsView to the balloon and attach the balloon to the link element when collapsed selection is inside ' +
			'that link',
		() => {
			setModelData( editor.model, '<paragraph><$text linkHref="url">f[]oo</$text></paragraph>' );
			const linkElement = editor.editing.view.getDomRoot().querySelector( 'a' );

			linkFeature._showUI();

			expect( balloon.visibleView ).to.equal( actionsView );
			sinon.assert.calledWithExactly( balloonAddSpy, {
				view: actionsView,
				position: {
					target: linkElement
				}
			} );
		} );

		it( 'should disable #formView and #actionsView elements when link and unlink commands are disabled', () => {
			setModelData( editor.model, '<paragraph>f[o]o</paragraph>' );

			linkFeature._showUI();

			editor.commands.get( 'link' ).isEnabled = true;
			editor.commands.get( 'unlink' ).isEnabled = true;

			expect( formView.urlInputView.isReadOnly ).to.be.false;
			expect( formView.saveButtonView.isEnabled ).to.be.true;
			expect( formView.cancelButtonView.isEnabled ).to.be.true;

			expect( actionsView.unlinkButtonView.isEnabled ).to.be.true;
			expect( actionsView.editButtonView.isEnabled ).to.be.true;

			editor.commands.get( 'link' ).isEnabled = false;
			editor.commands.get( 'unlink' ).isEnabled = false;

			expect( formView.urlInputView.isReadOnly ).to.be.true;
			expect( formView.saveButtonView.isEnabled ).to.be.false;
			expect( formView.cancelButtonView.isEnabled ).to.be.true;

			expect( actionsView.unlinkButtonView.isEnabled ).to.be.false;
			expect( actionsView.editButtonView.isEnabled ).to.be.false;
		} );

		// https://github.com/ckeditor/ckeditor5-link/issues/78
		it( 'should make sure the URL input in the #formView always stays in sync with the value of the command (selected link)', () => {
			setModelData( editor.model, '<paragraph><$text linkHref="url">f[]oo</$text></paragraph>' );

			// Mock some leftover value **in DOM**, e.g. after previous editing.
			formView.urlInputView.inputView.element.value = 'leftover';

			linkFeature._showUI();
			actionsView.fire( 'edit' );

			expect( formView.urlInputView.inputView.element.value ).to.equal( 'url' );
		} );

		// https://github.com/ckeditor/ckeditor5-link/issues/123
		it( 'should make sure the URL input in the #formView always stays in sync with the value of the command (no link selected)', () => {
			setModelData( editor.model, '<paragraph>f[]oo</paragraph>' );

			linkFeature._showUI();
			expect( formView.urlInputView.inputView.element.value ).to.equal( '' );
		} );

		describe( 'response to view#render', () => {
			it( 'should not duplicate #render listeners', () => {
				const viewDocument = editor.editing.view;

				setModelData( editor.model, '<paragraph>f[]oo</paragraph>' );

				const spy = testUtils.sinon.stub( balloon, 'updatePosition' ).returns( {} );

				linkFeature._showUI();
				viewDocument.render();
				linkFeature._hideUI();

				linkFeature._showUI();
				viewDocument.render();
				sinon.assert.calledTwice( spy );
			} );

			// https://github.com/ckeditor/ckeditor5-link/issues/113
			it( 'updates the position of the panel – editing a link, then the selection remains in the link', () => {
				const viewDocument = editor.editing.view;

				setModelData( editor.model, '<paragraph><$text linkHref="url">f[]oo</$text></paragraph>' );

				linkFeature._showUI();
				const spy = testUtils.sinon.stub( balloon, 'updatePosition' ).returns( {} );

				const root = viewDocument.getRoot();
				const text = root.getChild( 0 ).getChild( 0 ).getChild( 0 );

				// Move selection to foo[].
<<<<<<< HEAD
				viewDocument.selection.setRanges( [ ViewRange.createFromParentsAndOffsets( text, 3, text, 3 ) ], true );
=======
				viewDocument.selection.setTo( Range.createFromParentsAndOffsets( text, 3, text, 3 ), true );
>>>>>>> 6e6a306d
				viewDocument.render();

				sinon.assert.calledOnce( spy );
				sinon.assert.calledWithExactly( spy, {
					target: viewDocument.domConverter.mapViewToDom( root.getChild( 0 ).getChild( 0 ) )
				} );
			} );

			// https://github.com/ckeditor/ckeditor5-link/issues/113
			it( 'updates the position of the panel – creating a new link, then the selection moved', () => {
				const viewDocument = editor.editing.view;

				setModelData( editor.model, '<paragraph>f[]oo</paragraph>' );

				linkFeature._showUI();
				const spy = testUtils.sinon.stub( balloon, 'updatePosition' ).returns( {} );

				// Fires #render.
				const root = viewDocument.getRoot();
				const text = root.getChild( 0 ).getChild( 0 );

<<<<<<< HEAD
				viewDocument.selection.setRanges( [ ViewRange.createFromParentsAndOffsets( text, 3, text, 3 ) ], true );
=======
				viewDocument.selection.setTo( Range.createFromParentsAndOffsets( text, 3, text, 3 ), true );
>>>>>>> 6e6a306d
				viewDocument.render();

				sinon.assert.calledOnce( spy );
				sinon.assert.calledWithExactly( spy, {
					target: editorElement.ownerDocument.getSelection().getRangeAt( 0 )
				} );
			} );

			// https://github.com/ckeditor/ckeditor5-link/issues/113
			it( 'hides of the panel – editing a link, then the selection moved out of the link', () => {
				const viewDocument = editor.editing.view;

				setModelData( editor.model, '<paragraph><$text linkHref="url">f[]oo</$text>bar</paragraph>' );

				linkFeature._showUI();

				const spyUpdate = testUtils.sinon.stub( balloon, 'updatePosition' ).returns( {} );
				const spyHide = testUtils.sinon.spy( linkFeature, '_hideUI' );

				const root = viewDocument.getRoot();
				const text = root.getChild( 0 ).getChild( 1 );

				// Move selection to b[]ar.
<<<<<<< HEAD
				viewDocument.selection.setRanges( [ ViewRange.createFromParentsAndOffsets( text, 1, text, 1 ) ], true );
=======
				viewDocument.selection.setTo( Range.createFromParentsAndOffsets( text, 1, text, 1 ), true );
>>>>>>> 6e6a306d
				viewDocument.render();

				sinon.assert.calledOnce( spyHide );
				sinon.assert.notCalled( spyUpdate );
			} );

			// https://github.com/ckeditor/ckeditor5-link/issues/113
			it( 'hides the panel – editing a link, then the selection expands', () => {
				const viewDocument = editor.editing.view;

				setModelData( editor.model, '<paragraph><$text linkHref="url">f[]oo</$text></paragraph>' );

				linkFeature._showUI();

				const spyUpdate = testUtils.sinon.stub( balloon, 'updatePosition' ).returns( {} );
				const spyHide = testUtils.sinon.spy( linkFeature, '_hideUI' );

				const root = viewDocument.getRoot();
				const text = root.getChild( 0 ).getChild( 0 ).getChild( 0 );

<<<<<<< HEAD
				// Move selection to f[o]o.
				viewDocument.selection.setRanges( [ ViewRange.createFromParentsAndOffsets( text, 1, text, 2 ) ], true );
=======
				// Move selection to b[]az.
				viewDocument.selection.setTo( Range.createFromParentsAndOffsets( text, 1, text, 1 ), true );
>>>>>>> 6e6a306d
				viewDocument.render();

				sinon.assert.calledOnce( spyHide );
				sinon.assert.notCalled( spyUpdate );
			} );

			// https://github.com/ckeditor/ckeditor5-link/issues/113
			it( 'hides the panel – creating a new link, then the selection moved to another parent', () => {
				const viewDocument = editor.editing.view;

				setModelData( editor.model, '<paragraph>f[]oo</paragraph><paragraph>bar</paragraph>' );

				linkFeature._showUI();

				const spyUpdate = testUtils.sinon.stub( balloon, 'updatePosition' ).returns( {} );
				const spyHide = testUtils.sinon.spy( linkFeature, '_hideUI' );

				// Fires #render.
				const root = viewDocument.getRoot();
				const text = root.getChild( 1 ).getChild( 0 );

<<<<<<< HEAD
				viewDocument.selection.setRanges( [ ViewRange.createFromParentsAndOffsets( text, 3, text, 3 ) ], true );
=======
				// Move selection to f[o]o.
				viewDocument.selection.setTo( Range.createFromParentsAndOffsets( text, 1, text, 2 ), true );
>>>>>>> 6e6a306d
				viewDocument.render();

				sinon.assert.calledOnce( spyHide );
				sinon.assert.notCalled( spyUpdate );
			} );
		} );
	} );

	describe( '_hideUI()', () => {
		beforeEach( () => {
			linkFeature._showUI();
		} );

		it( 'should remove the UI from the balloon', () => {
			expect( balloon.hasView( formView ) ).to.be.true;
			expect( balloon.hasView( actionsView ) ).to.be.true;

			linkFeature._hideUI();

			expect( balloon.hasView( formView ) ).to.be.false;
			expect( balloon.hasView( actionsView ) ).to.be.false;
		} );

		it( 'should focus the `editable` by default', () => {
			const spy = testUtils.sinon.spy( editor.editing.view, 'focus' );

			linkFeature._hideUI();

			// First call is from _removeFormView.
			sinon.assert.calledTwice( spy );
		} );

		it( 'should not throw an error when views are not in the `balloon`', () => {
			linkFeature._hideUI();

			expect( () => {
				linkFeature._hideUI();
			} ).to.not.throw();
		} );

		it( 'should clear #render listener from the ViewDocument', () => {
			const spy = sinon.spy();

			linkFeature.listenTo( editor.editing.view, 'render', spy );
			linkFeature._hideUI();
			editor.editing.view.render();

			sinon.assert.notCalled( spy );
		} );
	} );

	describe( 'keyboard support', () => {
		it( 'should show the UI on Ctrl+K keystroke', () => {
			const spy = testUtils.sinon.stub( linkFeature, '_showUI' ).returns( {} );
			const command = editor.commands.get( 'link' );

			command.isEnabled = false;

			editor.keystrokes.press( {
				keyCode: keyCodes.k,
				ctrlKey: true,
				preventDefault: sinon.spy(),
				stopPropagation: sinon.spy()
			} );
			sinon.assert.notCalled( spy );

			command.isEnabled = true;

			editor.keystrokes.press( {
				keyCode: keyCodes.k,
				ctrlKey: true,
				preventDefault: sinon.spy(),
				stopPropagation: sinon.spy()
			} );
			sinon.assert.calledWithExactly( spy );
		} );

		it( 'should prevent default action on Ctrl+K keystroke', () => {
			const preventDefaultSpy = sinon.spy();
			const stopPropagationSpy = sinon.spy();

			editor.keystrokes.press( {
				keyCode: keyCodes.k,
				ctrlKey: true,
				preventDefault: preventDefaultSpy,
				stopPropagation: stopPropagationSpy
			} );

			sinon.assert.calledOnce( preventDefaultSpy );
			sinon.assert.calledOnce( stopPropagationSpy );
		} );

		it( 'should focus the the #actionsView on `Tab` key press when #actionsView is visible', () => {
			const keyEvtData = {
				keyCode: keyCodes.tab,
				preventDefault: sinon.spy(),
				stopPropagation: sinon.spy()
			};

			const normalPriorityTabCallbackSpy = sinon.spy();
			const highestPriorityTabCallbackSpy = sinon.spy();
			editor.keystrokes.set( 'Tab', normalPriorityTabCallbackSpy );
			editor.keystrokes.set( 'Tab', highestPriorityTabCallbackSpy, { priority: 'highest' } );

			// Balloon is invisible, form not focused.
			actionsView.focusTracker.isFocused = false;

			const spy = sinon.spy( actionsView, 'focus' );

			editor.keystrokes.press( keyEvtData );
			sinon.assert.notCalled( keyEvtData.preventDefault );
			sinon.assert.notCalled( keyEvtData.stopPropagation );
			sinon.assert.notCalled( spy );
			sinon.assert.calledOnce( normalPriorityTabCallbackSpy );
			sinon.assert.calledOnce( highestPriorityTabCallbackSpy );

			// Balloon is visible, form focused.
			linkFeature._showUI();
			testUtils.sinon.stub( linkFeature, '_areActionsVisible' ).value( true );

			actionsView.focusTracker.isFocused = true;

			editor.keystrokes.press( keyEvtData );
			sinon.assert.notCalled( keyEvtData.preventDefault );
			sinon.assert.notCalled( keyEvtData.stopPropagation );
			sinon.assert.notCalled( spy );
			sinon.assert.calledTwice( normalPriorityTabCallbackSpy );
			sinon.assert.calledTwice( highestPriorityTabCallbackSpy );

			// Balloon is still visible, form not focused.
			actionsView.focusTracker.isFocused = false;

			editor.keystrokes.press( keyEvtData );
			sinon.assert.calledOnce( keyEvtData.preventDefault );
			sinon.assert.calledOnce( keyEvtData.stopPropagation );
			sinon.assert.calledOnce( spy );
			sinon.assert.calledTwice( normalPriorityTabCallbackSpy );
			sinon.assert.calledThrice( highestPriorityTabCallbackSpy );
		} );

		it( 'should hide the UI after Esc key press (from editor) and not focus the editable', () => {
			const spy = testUtils.sinon.spy( linkFeature, '_hideUI' );
			const keyEvtData = {
				keyCode: keyCodes.esc,
				preventDefault: sinon.spy(),
				stopPropagation: sinon.spy()
			};

			// Balloon is visible.
			linkFeature._showUI();
			editor.keystrokes.press( keyEvtData );

			sinon.assert.calledWithExactly( spy );
		} );

		it( 'should not hide the UI after Esc key press (from editor) when UI is open but is not visible', () => {
			const spy = testUtils.sinon.spy( linkFeature, '_hideUI' );
			const keyEvtData = {
				keyCode: keyCodes.esc,
				preventDefault: () => {},
				stopPropagation: () => {}
			};

			const viewMock = {
				ready: true,
				render: () => {},
				destroy: () => {}
			};

			linkFeature._showUI();

			// Some view precedes the link UI in the balloon.
			balloon.add( { view: viewMock } );
			editor.keystrokes.press( keyEvtData );

			sinon.assert.notCalled( spy );
		} );
	} );

	describe( 'mouse support', () => {
		it( 'should hide the UI and not focus editable upon clicking outside the UI', () => {
			const spy = testUtils.sinon.spy( linkFeature, '_hideUI' );

			linkFeature._showUI( true );
			document.body.dispatchEvent( new Event( 'mousedown', { bubbles: true } ) );

			sinon.assert.calledWithExactly( spy );
		} );

		it( 'should not hide the UI upon clicking inside the the UI', () => {
			const spy = testUtils.sinon.spy( linkFeature, '_hideUI' );

			linkFeature._showUI( true );
			balloon.view.element.dispatchEvent( new Event( 'mousedown', { bubbles: true } ) );

			sinon.assert.notCalled( spy );
		} );

		describe( 'clicking on editable', () => {
			let observer, spy;

			beforeEach( () => {
				observer = editor.editing.view.getObserver( ClickObserver );
				editor.model.schema.extend( '$text', { allowIn: '$root' } );

				spy = testUtils.sinon.stub( linkFeature, '_showUI' ).returns( {} );
			} );

			it( 'should show the UI when collapsed selection is inside link element', () => {
				setModelData( editor.model, '<$text linkHref="url">fo[]o</$text>' );

				observer.fire( 'click', { target: document.body } );
				sinon.assert.calledWithExactly( spy );
			} );

			it( 'should show the UI when selection exclusively encloses a link element (#1)', () => {
				setModelData( editor.model, '[<$text linkHref="url">foo</$text>]' );

				observer.fire( 'click', { target: {} } );
				sinon.assert.calledWithExactly( spy );
			} );

			it( 'should show the UI when selection exclusively encloses a link element (#2)', () => {
				setModelData( editor.model, '<$text linkHref="url">[foo]</$text>' );

				observer.fire( 'click', { target: {} } );
				sinon.assert.calledWithExactly( spy );
			} );

			it( 'should do nothing when selection is not inside link element', () => {
				setModelData( editor.model, '[]' );

				observer.fire( 'click', { target: {} } );
				sinon.assert.notCalled( spy );
			} );

			it( 'should do nothing when selection is non-collapsed and doesn\'t enclose a link element (#1)', () => {
				setModelData( editor.model, '<$text linkHref="url">f[o]o</$text>' );

				observer.fire( 'click', { target: {} } );
				sinon.assert.notCalled( spy );
			} );

			it( 'should do nothing when selection is non-collapsed and doesn\'t enclose a link element (#2)', () => {
				setModelData( editor.model, '<$text linkHref="url">[fo]o</$text>' );

				observer.fire( 'click', { target: {} } );
				sinon.assert.notCalled( spy );
			} );

			it( 'should do nothing when selection is non-collapsed and doesn\'t enclose a link element (#3)', () => {
				setModelData( editor.model, '<$text linkHref="url">f[oo]</$text>' );

				observer.fire( 'click', { target: {} } );
				sinon.assert.notCalled( spy );
			} );

			it( 'should do nothing when selection is non-collapsed and doesn\'t enclose a link element (#4)', () => {
				setModelData( editor.model, 'ba[r<$text linkHref="url">foo]</$text>' );

				observer.fire( 'click', { target: {} } );
				sinon.assert.notCalled( spy );
			} );

			it( 'should do nothing when selection is non-collapsed and doesn\'t enclose a link element (#5)', () => {
				setModelData( editor.model, 'ba[r<$text linkHref="url">foo</$text>]' );

				observer.fire( 'click', { target: {} } );
				sinon.assert.notCalled( spy );
			} );
		} );
	} );

	describe( 'actions view', () => {
		let focusEditableSpy;

		beforeEach( () => {
			focusEditableSpy = testUtils.sinon.spy( editor.editing.view, 'focus' );
		} );

		it( 'should mark the editor UI as focused when the #actionsView is focused', () => {
			linkFeature._showUI();
			linkFeature._removeFormView();

			expect( balloon.visibleView ).to.equal( actionsView );

			editor.ui.focusTracker.isFocused = false;
			actionsView.element.dispatchEvent( new Event( 'focus' ) );

			expect( editor.ui.focusTracker.isFocused ).to.be.true;
		} );

		describe( 'binding', () => {
			it( 'should show the #formView on #edit event and select the URL input field', () => {
				linkFeature._showUI();
				linkFeature._removeFormView();

				const selectSpy = testUtils.sinon.spy( formView.urlInputView, 'select' );
				actionsView.fire( 'edit' );

				expect( balloon.visibleView ).to.equal( formView );
				sinon.assert.calledOnce( selectSpy );
			} );

			it( 'should execute unlink command on actionsView#unlink event', () => {
				const executeSpy = testUtils.sinon.spy( editor, 'execute' );

				actionsView.fire( 'unlink' );

				expect( executeSpy.calledOnce ).to.be.true;
				expect( executeSpy.calledWithExactly( 'unlink' ) ).to.be.true;
			} );

			it( 'should hide and focus editable on actionsView#unlink event', () => {
				linkFeature._showUI();
				linkFeature._removeFormView();

				// Removing the form would call the focus spy.
				focusEditableSpy.resetHistory();
				actionsView.fire( 'unlink' );

				expect( balloon.visibleView ).to.be.null;
				expect( focusEditableSpy.calledOnce ).to.be.true;
			} );

			it( 'should hide after Esc key press', () => {
				const keyEvtData = {
					keyCode: keyCodes.esc,
					preventDefault: sinon.spy(),
					stopPropagation: sinon.spy()
				};

				linkFeature._showUI();
				linkFeature._removeFormView();

				// Removing the form would call the focus spy.
				focusEditableSpy.resetHistory();

				actionsView.keystrokes.press( keyEvtData );
				expect( balloon.visibleView ).to.equal( null );
				expect( focusEditableSpy.calledOnce ).to.be.true;
			} );
		} );
	} );

	describe( 'link form view', () => {
		let focusEditableSpy;

		beforeEach( () => {
			focusEditableSpy = testUtils.sinon.spy( editor.editing.view, 'focus' );
		} );

		it( 'should mark the editor UI as focused when the #formView is focused', () => {
			linkFeature._showUI();
			expect( balloon.visibleView ).to.equal( formView );

			editor.ui.focusTracker.isFocused = false;
			formView.element.dispatchEvent( new Event( 'focus' ) );

			expect( editor.ui.focusTracker.isFocused ).to.be.true;
		} );

		describe( 'binding', () => {
			beforeEach( () => {
				setModelData( editor.model, '<paragraph>f[o]o</paragraph>' );
			} );

			it( 'should bind formView.urlInputView#value to link command value', () => {
				const command = editor.commands.get( 'link' );

				expect( formView.urlInputView.value ).to.undefined;

				command.value = 'http://cksource.com';
				expect( formView.urlInputView.value ).to.equal( 'http://cksource.com' );
			} );

			it( 'should execute link command on formView#submit event', () => {
				const executeSpy = testUtils.sinon.spy( editor, 'execute' );

				formView.urlInputView.value = 'http://ckeditor.com';
				expect( formView.urlInputView.inputView.element.value ).to.equal( 'http://ckeditor.com' );

				formView.urlInputView.inputView.element.value = 'http://cksource.com';
				formView.fire( 'submit' );

				expect( executeSpy.calledOnce ).to.be.true;
				expect( executeSpy.calledWithExactly( 'link', 'http://cksource.com' ) ).to.be.true;
			} );

			it( 'should hide and reveal the #actionsView on formView#submit event', () => {
				linkFeature._showUI();
				formView.fire( 'submit' );

				expect( balloon.visibleView ).to.equal( actionsView );
				expect( focusEditableSpy.calledOnce ).to.be.true;
			} );

			it( 'should hide and reveal the #actionsView on formView#cancel event', () => {
				linkFeature._showUI();
				formView.fire( 'cancel' );

				expect( balloon.visibleView ).to.equal( actionsView );
				expect( focusEditableSpy.calledOnce ).to.be.true;
			} );

			it( 'should hide after Esc key press', () => {
				const keyEvtData = {
					keyCode: keyCodes.esc,
					preventDefault: sinon.spy(),
					stopPropagation: sinon.spy()
				};

				linkFeature._showUI();

				formView.keystrokes.press( keyEvtData );
				expect( balloon.visibleView ).to.equal( actionsView );
				expect( focusEditableSpy.calledOnce ).to.be.true;
			} );
		} );
	} );
} );<|MERGE_RESOLUTION|>--- conflicted
+++ resolved
@@ -18,7 +18,7 @@
 import ContextualBalloon from '@ckeditor/ckeditor5-ui/src/panel/balloon/contextualballoon';
 import ButtonView from '@ckeditor/ckeditor5-ui/src/button/buttonview';
 
-import ViewRange from '@ckeditor/ckeditor5-engine/src/view/range';
+import Range from '@ckeditor/ckeditor5-engine/src/view/range';
 import ClickObserver from '@ckeditor/ckeditor5-engine/src/view/observer/clickobserver';
 
 testUtils.createSinonSandbox();
@@ -257,11 +257,7 @@
 				const text = root.getChild( 0 ).getChild( 0 ).getChild( 0 );
 
 				// Move selection to foo[].
-<<<<<<< HEAD
-				viewDocument.selection.setRanges( [ ViewRange.createFromParentsAndOffsets( text, 3, text, 3 ) ], true );
-=======
 				viewDocument.selection.setTo( Range.createFromParentsAndOffsets( text, 3, text, 3 ), true );
->>>>>>> 6e6a306d
 				viewDocument.render();
 
 				sinon.assert.calledOnce( spy );
@@ -283,11 +279,7 @@
 				const root = viewDocument.getRoot();
 				const text = root.getChild( 0 ).getChild( 0 );
 
-<<<<<<< HEAD
-				viewDocument.selection.setRanges( [ ViewRange.createFromParentsAndOffsets( text, 3, text, 3 ) ], true );
-=======
 				viewDocument.selection.setTo( Range.createFromParentsAndOffsets( text, 3, text, 3 ), true );
->>>>>>> 6e6a306d
 				viewDocument.render();
 
 				sinon.assert.calledOnce( spy );
@@ -311,11 +303,7 @@
 				const text = root.getChild( 0 ).getChild( 1 );
 
 				// Move selection to b[]ar.
-<<<<<<< HEAD
-				viewDocument.selection.setRanges( [ ViewRange.createFromParentsAndOffsets( text, 1, text, 1 ) ], true );
-=======
 				viewDocument.selection.setTo( Range.createFromParentsAndOffsets( text, 1, text, 1 ), true );
->>>>>>> 6e6a306d
 				viewDocument.render();
 
 				sinon.assert.calledOnce( spyHide );
@@ -336,13 +324,8 @@
 				const root = viewDocument.getRoot();
 				const text = root.getChild( 0 ).getChild( 0 ).getChild( 0 );
 
-<<<<<<< HEAD
-				// Move selection to f[o]o.
-				viewDocument.selection.setRanges( [ ViewRange.createFromParentsAndOffsets( text, 1, text, 2 ) ], true );
-=======
 				// Move selection to b[]az.
 				viewDocument.selection.setTo( Range.createFromParentsAndOffsets( text, 1, text, 1 ), true );
->>>>>>> 6e6a306d
 				viewDocument.render();
 
 				sinon.assert.calledOnce( spyHide );
@@ -364,12 +347,8 @@
 				const root = viewDocument.getRoot();
 				const text = root.getChild( 1 ).getChild( 0 );
 
-<<<<<<< HEAD
-				viewDocument.selection.setRanges( [ ViewRange.createFromParentsAndOffsets( text, 3, text, 3 ) ], true );
-=======
 				// Move selection to f[o]o.
 				viewDocument.selection.setTo( Range.createFromParentsAndOffsets( text, 1, text, 2 ), true );
->>>>>>> 6e6a306d
 				viewDocument.render();
 
 				sinon.assert.calledOnce( spyHide );
