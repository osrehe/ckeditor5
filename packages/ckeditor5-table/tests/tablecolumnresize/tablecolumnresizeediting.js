/**
 * @license Copyright (c) 2003-2022, CKSource Holding sp. z o.o. All rights reserved.
 * For licensing, see LICENSE.md or https://ckeditor.com/legal/ckeditor-oss-license
 */

/* global document */

import TableColumnResizeEditing from '../../src/tablecolumnresize/tablecolumnresizeediting';
import TableColumnResize from '../../src/tablecolumnresize';
import TableCaption from '../../src/tablecaption';
import TableToolbar from '../../src/tabletoolbar';
import Table from '../../src/table';
import TableProperties from '../../src/tableproperties';

// ClassicTestEditor can't be used, as it doesn't handle the focus, which is needed to test resizer visual cues.
import ClassicEditor from '@ckeditor/ckeditor5-editor-classic/src/classiceditor';
import { getData as getModelData, setData as setModelData } from '@ckeditor/ckeditor5-engine/src/dev-utils/model';
import Bold from '@ckeditor/ckeditor5-basic-styles/src/bold';
import LinkEditing from '@ckeditor/ckeditor5-link/src/linkediting';
import HighlightEditing from '@ckeditor/ckeditor5-highlight/src/highlightediting';

import { focusEditor } from '@ckeditor/ckeditor5-widget/tests/widgetresize/_utils/utils';
import { modelTable } from '../_utils/utils';
import {
	getDomTable,
	getModelTable,
	getViewTable,
	getColumnWidth,
	getViewColumnWidthsPx,
	getModelColumnWidthsPc,
	getViewColumnWidthsPc,
	getDomTableRects,
	getDomTableCellRects,
	tableColumnResizeMouseSimulator,
	getDomResizer
} from './_utils/utils';
import {
	COLUMN_MIN_WIDTH_IN_PIXELS
} from '../../src/tablecolumnresize/constants';
import {
	clamp
} from '../../src/tablecolumnresize/utils';
import WidgetResize from '@ckeditor/ckeditor5-widget/src/widgetresize';
import Paragraph from '@ckeditor/ckeditor5-paragraph/src/paragraph';

describe( 'TableColumnResizeEditing', () => {
	let model, editor, view, editorElement, contentDirection;
	const PERCENTAGE_PRECISION = 0.001;
	const PIXEL_PRECISION = 1;

	beforeEach( async () => {
		editorElement = document.createElement( 'div' );
		document.body.appendChild( editorElement );
		editor = await createEditor();

		model = editor.model;
		view = editor.editing.view;
		contentDirection = editor.locale.contentLanguageDirection;
	} );

	afterEach( async () => {
		if ( editorElement ) {
			editorElement.remove();
		}

		if ( editor ) {
			await editor.destroy();
		}
	} );

	it( 'should have a proper name', () => {
		expect( TableColumnResizeEditing.pluginName ).to.equal( 'TableColumnResizeEditing' );
	} );

	it( 'should have defined column widths in model', () => {
		setModelData( model, modelTable( [
			[ '00', '01', '02' ],
			[ '10', '11', '12' ]
		], { columnWidths: '25%,25%,50%' } ) );

		const tableWidths = model.document.getRoot().getChild( 0 ).getAttribute( 'columnWidths' );

		expect( tableWidths ).to.be.equal( '25%,25%,50%' );
	} );

	it( 'should have defined col widths in view', () => {
		setModelData( model, modelTable( [
			[ '00', '01', '02' ],
			[ '10', '11', '12' ]
		], { columnWidths: '25%,25%,50%' } ) );

		const viewColWidths = [];

		for ( const item of view.createRangeIn( view.document.getRoot() ) ) {
			if ( item.item.is( 'element', 'col' ) ) {
				viewColWidths.push( item.item.getStyle( 'width' ) );
			}
		}

		expect( viewColWidths ).to.be.deep.equal( [ '25%', '25%', '50%' ] );
	} );

	describe( 'conversion', () => {
		describe( 'upcast', () => {
			it( 'the table width style to tableWidth attribute correctly', () => {
				editor.setData(
					`<figure class="table" style="width: 100%">
						<table>
							<colgroup>
								<col style="width:50%;">
								<col style="width:50%;">
							</colgroup>
							<tbody>
								<tr>
									<td>11</td>
									<td>12</td>
								</tr>
							</tbody>
						</table>
					</figure>`
				);

				expect( getModelData( model, { withoutSelection: true } ) ).to.equal(
					'<table columnWidths="50%,50%" tableWidth="100%">' +
						'<tableRow>' +
							'<tableCell>' +
								'<paragraph>11</paragraph>' +
							'</tableCell>' +
							'<tableCell>' +
								'<paragraph>12</paragraph>' +
							'</tableCell>' +
						'</tableRow>' +
					'</table>'
				);
			} );

			describe( 'when upcasting <colgroup> element', () => {
				it( 'should handle the correct number of <col> elements', () => {
					editor.setData(
						`<figure class="table">
							<table>
								<colgroup>
									<col style="width:33.33%;">
									<col style="width:33.33%;">
									<col style="width:33.34%;">
								</colgroup>
								<tbody>
									<tr>
										<td>11</td>
										<td>12</td>
										<td>13</td>
									</tr>
								</tbody>
							</table>
						</figure>`
					);

					expect( getModelData( model, { withoutSelection: true } ) ).to.equal(
						'<table columnWidths="33.33%,33.33%,33.34%">' +
							'<tableRow>' +
								'<tableCell>' +
									'<paragraph>11</paragraph>' +
								'</tableCell>' +
								'<tableCell>' +
									'<paragraph>12</paragraph>' +
								'</tableCell>' +
								'<tableCell>' +
									'<paragraph>13</paragraph>' +
								'</tableCell>' +
							'</tableRow>' +
						'</table>'
					);
				} );

				it( 'should handle too small number of <col> elements', () => {
					editor.setData(
						`<figure class="table">
							<table>
								<colgroup>
									<col style="width:33.33%;">
									<col style="width:33.33%;">
								</colgroup>
								<tbody>
									<tr>
										<td>11</td>
										<td>12</td>
										<td>13</td>
									</tr>
								</tbody>
							</table>
						</figure>`
					);

					expect( getModelData( model, { withoutSelection: true } ) ).to.equal(
						'<table columnWidths="33.33%,33.33%,33.34%">' +
							'<tableRow>' +
								'<tableCell>' +
									'<paragraph>11</paragraph>' +
								'</tableCell>' +
								'<tableCell>' +
									'<paragraph>12</paragraph>' +
								'</tableCell>' +
								'<tableCell>' +
									'<paragraph>13</paragraph>' +
								'</tableCell>' +
							'</tableRow>' +
						'</table>'
					);
				} );

				it( 'should handle too big number of <col> elements', () => {
					editor.setData(
						`<figure class="table">
							<table>
								<colgroup>
									<col style="width:33.33%;">
									<col style="width:33.33%;">
									<col style="width:33.34%;">
									<col style="width:33.33%;">
								</colgroup>
								<tbody>
									<tr>
										<td>11</td>
										<td>12</td>
										<td>13</td>
									</tr>
								</tbody>
							</table>
						</figure>`
					);

					expect( getModelData( model, { withoutSelection: true } ) ).to.equal(
						'<table columnWidths="33.33%,33.33%,33.34%">' +
							'<tableRow>' +
								'<tableCell>' +
									'<paragraph>11</paragraph>' +
								'</tableCell>' +
								'<tableCell>' +
									'<paragraph>12</paragraph>' +
								'</tableCell>' +
								'<tableCell>' +
									'<paragraph>13</paragraph>' +
								'</tableCell>' +
							'</tableRow>' +
						'</table>'
					);
				} );

				it( 'should adjust the missing column widths proportionally', () => {
					editor.setData(
						`<figure class="table">
							<table>
								<colgroup>
									<col style="width:50%;">
								</colgroup>
								<tbody>
									<tr>
										<td>11</td>
										<td>12</td>
										<td>13</td>
									</tr>
								</tbody>
							</table>
						</figure>`
					);

					expect( getModelData( model, { withoutSelection: true } ) ).to.equal(
						'<table columnWidths="50%,25%,25%">' +
							'<tableRow>' +
								'<tableCell>' +
									'<paragraph>11</paragraph>' +
								'</tableCell>' +
								'<tableCell>' +
									'<paragraph>12</paragraph>' +
								'</tableCell>' +
								'<tableCell>' +
									'<paragraph>13</paragraph>' +
								'</tableCell>' +
							'</tableRow>' +
						'</table>'
					);
				} );

				it( 'should handle the incorrect elements inside', () => {
					editor.setData(
						`<figure class="table">
							<table>
								<colgroup>
									<p style="width:33.33%;"></p>
								</colgroup>
								<tbody>
									<tr>
										<td>11</td>
										<td>12</td>
										<td>13</td>
									</tr>
								</tbody>
							</table>
						</figure>`
					);

					expect( getModelData( model, { withoutSelection: true } ) ).to.equal(
						'<table columnWidths="33.33%,33.33%,33.34%">' +
							'<tableRow>' +
								'<tableCell>' +
									'<paragraph>11</paragraph>' +
								'</tableCell>' +
								'<tableCell>' +
									'<paragraph>12</paragraph>' +
								'</tableCell>' +
								'<tableCell>' +
									'<paragraph>13</paragraph>' +
								'</tableCell>' +
							'</tableRow>' +
						'</table>'
					);
				} );

				it( 'should not convert if colgroup was already converted', () => {
					editor.conversion.for( 'upcast' ).add( dispatcher => {
						dispatcher.on( 'element:colgroup', ( evt, data, conversionApi ) => {
							conversionApi.consumable.consume( data.viewItem, { name: true } );
							data.modelRange = conversionApi.writer.createRange( data.modelCursor );
						}, { priority: 'highest' } );
					} );

					editor.setData(
						`<figure class="table" style="width: 100%">
							<table>
								<colgroup>
									<col style="width:50%;">
									<col style="width:50%;">
								</colgroup>
								<tbody>
									<tr>
										<td>11</td>
										<td>12</td>
									</tr>
								</tbody>
							</table>
						</figure>`
					);

					expect( getModelData( model, { withoutSelection: true } ) ).to.equal(
						'<table tableWidth="100%">' +
							'<tableRow>' +
								'<tableCell>' +
									'<paragraph>11</paragraph>' +
								'</tableCell>' +
								'<tableCell>' +
									'<paragraph>12</paragraph>' +
								'</tableCell>' +
							'</tableRow>' +
						'</table>'
					);
				} );

				it( 'should apply auto width if <col> element does not have style specified', () => {
					editor.setData(
						`<figure class="table">
							<table>
								<colgroup>
									<col>
									<col style="width:33.33%;">
									<col style="width:33.34%;">
								</colgroup>
								<tbody>
									<tr>
										<td>11</td>
										<td>12</td>
										<td>13</td>
									</tr>
								</tbody>
							</table>
						</figure>`
					);

					expect( getModelData( model, { withoutSelection: true } ) ).to.equal(
						'<table columnWidths="33.33%,33.33%,33.34%">' +
							'<tableRow>' +
								'<tableCell>' +
									'<paragraph>11</paragraph>' +
								'</tableCell>' +
								'<tableCell>' +
									'<paragraph>12</paragraph>' +
								'</tableCell>' +
								'<tableCell>' +
									'<paragraph>13</paragraph>' +
								'</tableCell>' +
							'</tableRow>' +
						'</table>'
					);
				} );
			} );
		} );

		describe( 'downcast', () => {
			it( 'the tableWidth attribute correctly', () => {
				setModelData( model, modelTable( [
					[ '11', '12' ]
				], { columnWidths: '50%,50%', tableWidth: '100%' } ) );

				expect( editor.getData() ).to.equal(
					'<figure class="table" style="width:100%;">' +
						'<table>' +
							'<colgroup>' +
								'<col style="width:50%;">' +
								'<col style="width:50%;">' +
							'</colgroup>' +
							'<tbody>' +
								'<tr>' +
									'<td>11</td>' +
									'<td>12</td>' +
								'</tr>' +
							'</tbody>' +
						'</table>' +
					'</figure>'
				);
			} );

			it( 'should remove <colgroup> element if columnWidths attribute was removed', () => {
				setModelData( model, modelTable( [
					[ '11', '12' ]
				], { columnWidths: '50%,50%', tableWidth: '100%' } ) );

				model.change( writer => {
					writer.removeAttribute( 'columnWidths', model.document.getRoot().getChild( 0 ) );
				} );

				expect( editor.getData() ).to.equal(
					'<figure class="table" style="width:100%;">' +
						'<table>' +
							'<tbody>' +
								'<tr>' +
									'<td>11</td>' +
									'<td>12</td>' +
								'</tr>' +
							'</tbody>' +
						'</table>' +
					'</figure>'
				);
			} );

			it( 'should do nothing if columnWidths value was changed to the same value', () => {
				setModelData( model, modelTable( [
					[ '11', '12' ]
				], { columnWidths: '50%,50%', tableWidth: '100%' } ) );

				model.change( writer => {
					writer.setAttribute( 'columnWidths', '50%,50%', model.document.getRoot().getChild( 0 ) );
				} );

				expect( editor.getData() ).to.equal(
					'<figure class="table" style="width:100%;">' +
						'<table>' +
							'<colgroup>' +
								'<col style="width:50%;">' +
								'<col style="width:50%;">' +
							'</colgroup>' +
							'<tbody>' +
								'<tr>' +
									'<td>11</td>' +
									'<td>12</td>' +
								'</tr>' +
							'</tbody>' +
						'</table>' +
					'</figure>'
				);
			} );
		} );

		describe( 'model change integration', () => {
			describe( 'and the widhtStrategy is "manualWidth"', () => {
				it( 'should create resizers when table is inserted', () => {
					editor.execute( 'insertTable' );

					model.change( writer => {
						const table = model.document.getRoot().getChild( 0 );

						writer.setAttribute( 'widthStrategy', 'manualWidth', table );
					} );

					const domTable = getDomTable( view );
					const resizers = Array.from( domTable.querySelectorAll( '.ck-table-column-resizer' ) );

					expect( resizers.length ).to.equal( 4 );
				} );

				it( 'should create resizers when row is inserted', () => {
					setModelData( model, modelTable( [
						[ '00', '01', '02' ],
						[ '10', '11', '[12]' ]
					], { columnWidths: '25%,25%,50%' } ) );

					editor.execute( 'insertTableRowBelow' );

					const domTable = getDomTable( view );
					const resizers = Array.from( domTable.querySelectorAll( '.ck-table-column-resizer' ) );

					expect( resizers.length ).to.equal( 9 );
				} );

				it( 'should create resizers when cell from splitting is inserted', () => {
					setModelData( model, modelTable( [
						[ '00', '01', '02' ],
						[ '10', '11', '[12]' ]
					], { columnWidths: '25%,25%,50%' } ) );

					editor.execute( 'splitTableCellVertically' );

					const domTable = getDomTable( view );
					const resizers = Array.from( domTable.querySelectorAll( '.ck-table-column-resizer' ) );

					expect( resizers.length ).to.equal( 7 );
				} );
			} );
		} );
	} );

	describe( 'post-fixer', () => {
		describe( 'correctly assigns the "columnIndex" reference in internal column index map', () => {
			it( 'when the column is added at the beginning', () => {
				setModelData( model, modelTable( [
					[ '[00]', '01', '02' ],
					[ '10', '11', '12' ]
				], { columnWidths: '25%,25%,50%' } ) );

				editor.execute( 'insertTableColumnLeft' );

				const expectedIndexes = {
					'00': 1,
					'01': 2,
					'02': 3,
					'10': 1,
					'11': 2,
					'12': 3
				};

				const wholeContentRange = model.createRangeIn( model.document.getRoot() );

				for ( const item of wholeContentRange ) {
					if ( item.item.is( 'element', 'tableCell' ) && item.item.getChild( 0 ).getChild( 0 ) ) {
						const text = item.item.getChild( 0 ).getChild( 0 ).data;

						expect( getColumnIndex( item.item, editor ) ).to.equal( expectedIndexes[ text ] );
					}
				}
			} );

			it( 'when the column is added in the middle', () => {
				setModelData( model, modelTable( [
					[ '[00]', '01', '02' ],
					[ '10', '11', '12' ]
				], { columnWidths: '25%,25%,50%' } ) );

				editor.execute( 'insertTableColumnRight' );

				const expectedIndexes = {
					'00': 0,
					'01': 2,
					'02': 3,
					'10': 0,
					'11': 2,
					'12': 3
				};

				const wholeContentRange = model.createRangeIn( model.document.getRoot() );

				for ( const item of wholeContentRange ) {
					if ( item.item.is( 'element', 'tableCell' ) && item.item.getChild( 0 ).getChild( 0 ) ) {
						const text = item.item.getChild( 0 ).getChild( 0 ).data;

						expect( getColumnIndex( item.item, editor ) ).to.equal( expectedIndexes[ text ] );
					}
				}
			} );

			it( 'when the column is added at the end', () => {
				setModelData( model, modelTable( [
					[ '00', '01', '[02]' ],
					[ '10', '11', '12' ]
				], { columnWidths: '25%,25%,50%' } ) );

				editor.execute( 'insertTableColumnRight' );

				const expectedIndexes = {
					'00': 0,
					'01': 1,
					'02': 2,
					'10': 0,
					'11': 1,
					'12': 2
				};

				const wholeContentRange = model.createRangeIn( model.document.getRoot() );

				for ( const item of wholeContentRange ) {
					if ( item.item.is( 'element', 'tableCell' ) && item.item.getChild( 0 ).getChild( 0 ) ) {
						const text = item.item.getChild( 0 ).getChild( 0 ).data;

						expect( getColumnIndex( item.item, editor ) ).to.equal( expectedIndexes[ text ] );
					}
				}
			} );

			it( 'when the fist column is removed', () => {
				setModelData( model, modelTable( [
					[ '[00]', '01', '02' ],
					[ '10', '11', '12' ]
				], { columnWidths: '25%,25%,50%' } ) );

				editor.execute( 'removeTableColumn' );

				const expectedIndexes = {
					'01': 0,
					'02': 1,
					'11': 0,
					'12': 1
				};

				const wholeContentRange = model.createRangeIn( model.document.getRoot() );

				for ( const item of wholeContentRange ) {
					if ( item.item.is( 'element', 'tableCell' ) && item.item.getChild( 0 ).getChild( 0 ) ) {
						const text = item.item.getChild( 0 ).getChild( 0 ).data;

						expect( getColumnIndex( item.item, editor ) ).to.equal( expectedIndexes[ text ] );
					}
				}
			} );

			it( 'when the middle column is removed', () => {
				setModelData( model, modelTable( [
					[ '00', '[01]', '02' ],
					[ '10', '11', '12' ]
				], { columnWidths: '25%,25%,50%' } ) );

				editor.execute( 'removeTableColumn' );

				const expectedIndexes = {
					'00': 0,
					'02': 1,
					'10': 0,
					'12': 1
				};

				const wholeContentRange = model.createRangeIn( model.document.getRoot() );

				for ( const item of wholeContentRange ) {
					if ( item.item.is( 'element', 'tableCell' ) && item.item.getChild( 0 ).getChild( 0 ) ) {
						const text = item.item.getChild( 0 ).getChild( 0 ).data;

						expect( getColumnIndex( item.item, editor ) ).to.equal( expectedIndexes[ text ] );
					}
				}
			} );

			it( 'when the last column is removed', () => {
				setModelData( model, modelTable( [
					[ '00', '01', '[02]' ],
					[ '10', '11', '12' ]
				], { columnWidths: '25%,25%,50%' } ) );

				editor.execute( 'removeTableColumn' );

				const expectedIndexes = {
					'00': 0,
					'01': 1,
					'10': 0,
					'11': 1
				};

				const wholeContentRange = model.createRangeIn( model.document.getRoot() );

				for ( const item of wholeContentRange ) {
					if ( item.item.is( 'element', 'tableCell' ) && item.item.getChild( 0 ).getChild( 0 ) ) {
						const text = item.item.getChild( 0 ).getChild( 0 ).data;

						expect( getColumnIndex( item.item, editor ) ).to.equal( expectedIndexes[ text ] );
					}
				}
			} );
		} );

		it( 'should find and allow for resizing nested tables', () => {
			editor.setData(
				`<figure class="table">
					<table>
						<tbody
							<tr>
								<td>
									<figure class="table">
										<table>
											<tbody>
												<tr>
													<td>20</td>
													<td>21</td>
												</tr>
											</tbody>
										</table>
									</figure>
								</td>
								<td>11</td>
							</tr>
						</tbody>
					</table>
				</figure>`
			);

			expect( document.getElementsByClassName( 'ck-table-column-resizer' ).length ).to.equal( 4 );
		} );
	} );

<<<<<<< HEAD
	describe( '_isResizingAllowed property', () => {
		describe( 'should be set to "false"', () => {
			it( 'if editor is in the read-only mode', () => {
				editor.enableReadOnlyMode( 'test' );

				expect( editor.plugins.get( 'TableColumnResizeEditing' )._isResizingAllowed ).to.equal( false );
			} );

			it( 'if the TableColumnResize plugin is disabled', () => {
				editor.plugins.get( 'TableColumnResize' ).isEnabled = false;

				expect( editor.plugins.get( 'TableColumnResizeEditing' )._isResizingAllowed ).to.equal( false );
			} );

			it( 'if resizeTableWidth command is disabled', () => {
				editor.commands.get( 'resizeTableWidth' ).isEnabled = false;

				expect( editor.plugins.get( 'TableColumnResizeEditing' )._isResizingAllowed ).to.equal( false );
			} );

			it( 'if resizeColumnWidths command is disabled', () => {
				editor.commands.get( 'resizeColumnWidths' ).isEnabled = false;

				expect( editor.plugins.get( 'TableColumnResizeEditing' )._isResizingAllowed ).to.equal( false );
			} );
		} );

		describe( 'should be set to "true"', () => {
			it( 'if the editor is not read-only and plugin and commands are enabled', () => {
				editor.plugins.get( 'TableColumnResize' ).isEnabled = true;
				editor.commands.get( 'resizeTableWidth' ).isEnabled = true;
				editor.commands.get( 'resizeColumnWidths' ).isEnabled = true;

				expect( editor.plugins.get( 'TableColumnResizeEditing' )._isResizingAllowed ).to.equal( true );
			} );
		} );

		describe( 'should change value to "false"', () => {
			it( 'if editor was switched to the read-only mode at runtime', () => {
				const spy = sinon.spy();
				const TableColumnResizeEditingPlugin = editor.plugins.get( 'TableColumnResizeEditing' );

				editor.listenTo( TableColumnResizeEditingPlugin, 'change:_isResizingAllowed', spy );

				editor.enableReadOnlyMode( 'test' );

				expect( spy.calledOnce, 'Property value should have changed once' ).to.be.true;
				expect( TableColumnResizeEditingPlugin._isResizingAllowed ).to.equal( false );
			} );

			it( 'if the TableResizeEditing plugin was disabled at runtime', () => {
				const spy = sinon.spy();
				const TableColumnResizeEditingPlugin = editor.plugins.get( 'TableColumnResizeEditing' );

				editor.listenTo( TableColumnResizeEditingPlugin, 'change:_isResizingAllowed', spy );

				editor.plugins.get( 'TableColumnResize' ).isEnabled = false;

				expect( spy.calledOnce, 'Property value should have changed once' ).to.be.true;
				expect( TableColumnResizeEditingPlugin._isResizingAllowed ).to.equal( false );
			} );

			it( 'if resizeTableWidth command was disabled at runtime', () => {
				const spy = sinon.spy();
				const TableColumnResizeEditingPlugin = editor.plugins.get( 'TableColumnResizeEditing' );

				editor.listenTo( TableColumnResizeEditingPlugin, 'change:_isResizingAllowed', spy );

				editor.commands.get( 'resizeTableWidth' ).isEnabled = false;

				expect( spy.calledOnce, 'Property value should have changed once' ).to.be.true;
				expect( TableColumnResizeEditingPlugin._isResizingAllowed ).to.equal( false );
			} );

			it( 'if resizeColumnWidths command was disabled at runtime', () => {
				const spy = sinon.spy();
				const TableColumnResizeEditingPlugin = editor.plugins.get( 'TableColumnResizeEditing' );

				editor.listenTo( TableColumnResizeEditingPlugin, 'change:_isResizingAllowed', spy );

				editor.commands.get( 'resizeColumnWidths' ).isEnabled = false;

				expect( spy.calledOnce, 'Property value should have changed once' ).to.be.true;
				expect( TableColumnResizeEditingPlugin._isResizingAllowed ).to.equal( false );
			} );
		} );

		describe( 'should change value to "true"', () => {
			it( 'if read-only mode was disabled at runtime', () => {
				editor.enableReadOnlyMode( 'test' );

				const spy = sinon.spy();
				const TableColumnResizeEditingPlugin = editor.plugins.get( 'TableColumnResizeEditing' );

				editor.listenTo( TableColumnResizeEditingPlugin, 'change:_isResizingAllowed', spy );

				editor.disableReadOnlyMode( 'test' );

				expect( spy.calledOnce, 'Property value should have changed once' ).to.be.true;
				expect( TableColumnResizeEditingPlugin._isResizingAllowed ).to.equal( true );
			} );

			it( 'if the TableResizeEditing plugin was enabled at runtime', () => {
				editor.plugins.get( 'TableColumnResize' ).isEnabled = false;

				const spy = sinon.spy();
				const TableColumnResizeEditingPlugin = editor.plugins.get( 'TableColumnResizeEditing' );

				editor.listenTo( TableColumnResizeEditingPlugin, 'change:_isResizingAllowed', spy );

				editor.plugins.get( 'TableColumnResize' ).isEnabled = true;

				expect( spy.calledOnce, 'Property value should have changed once' ).to.be.true;
				expect( TableColumnResizeEditingPlugin._isResizingAllowed ).to.equal( true );
			} );

			it( 'if resizeTableWidth command was enabled at runtime', () => {
				editor.commands.get( 'resizeTableWidth' ).isEnabled = false;

				const spy = sinon.spy();
				const TableColumnResizeEditingPlugin = editor.plugins.get( 'TableColumnResizeEditing' );

				editor.listenTo( TableColumnResizeEditingPlugin, 'change:_isResizingAllowed', spy );

				editor.commands.get( 'resizeTableWidth' ).isEnabled = true;

				expect( spy.calledOnce, 'Property value should have changed once' ).to.be.true;
				expect( TableColumnResizeEditingPlugin._isResizingAllowed ).to.equal( true );
			} );

			it( 'if resizeColumnWidths command was enabled at runtime', () => {
				editor.commands.get( 'resizeColumnWidths' ).isEnabled = false;

				const spy = sinon.spy();
				const TableColumnResizeEditingPlugin = editor.plugins.get( 'TableColumnResizeEditing' );

				editor.listenTo( TableColumnResizeEditingPlugin, 'change:_isResizingAllowed', spy );

				editor.commands.get( 'resizeColumnWidths' ).isEnabled = true;

				expect( spy.calledOnce, 'Property value should have changed once' ).to.be.true;
				expect( TableColumnResizeEditingPlugin._isResizingAllowed ).to.equal( true );
			} );
		} );

		it( 'editable should not have the "ck-column-resize_disabled" class if "_isResizingAllowed" is set to "true"', () => {
			editor.plugins.get( 'TableColumnResizeEditing' )._isResizingAllowed = true;

			expect( editor.editing.view.document.getRoot().hasClass( 'ck-column-resize_disabled' ) ).to.equal( false );
		} );

		it( 'editable should have the "ck-column-resize_disabled" class if "_isResizingAllowed" is set to "false"', () => {
			editor.plugins.get( 'TableColumnResizeEditing' )._isResizingAllowed = false;

			expect( editor.editing.view.document.getRoot().hasClass( 'ck-column-resize_disabled' ) ).to.equal( true );
		} );
	} );

	describe( 'does not resize', () => {
=======
	describe( 'does not start resizing', () => {
		it( 'if not clicked on the resizer', () => {
			setModelData( model, modelTable( [
				[ '00', '01', '02' ],
				[ '10', '11', '12' ]
			], { columnWidths: '20%,25%,55%', tableWidth: '500px' } ) );

			tableColumnResizeMouseSimulator.down( editor, view.getDomRoot() );

			expect( editor.plugins.get( 'TableColumnResizeEditing' )._isResizingActive ).to.be.false;
			expect( model.document.getRoot().getChild( 0 ).getAttribute( 'columnWidths' ) ).to.equal( '20%,25%,55%' );
		} );

		it( 'if resizing is not allowed', () => {
			setModelData( model, modelTable( [
				[ '00', '01', '02' ],
				[ '10', '11', '12' ]
			], { columnWidths: '20%,25%,55%', tableWidth: '500px' } ) );

			editor.plugins.get( 'TableColumnResizeEditing' )._isResizingAllowed = false;

			tableColumnResizeMouseSimulator.down( editor, getDomResizer( getDomTable( view ), 0, 0 ) );

			expect( editor.plugins.get( 'TableColumnResizeEditing' )._isResizingActive ).to.be.false;
			expect( model.document.getRoot().getChild( 0 ).getAttribute( 'columnWidths' ) ).to.equal( '20%,25%,55%' );
		} );

>>>>>>> 228c1f15
		it( 'without dragging', () => {
			// Test-specific.
			const columnToResizeIndex = 0;
			const mouseMovementVector = { x: 0, y: 0 };

			setModelData( model, modelTable( [
				[ '00', '01', '02' ],
				[ '10', '11', '12' ]
			], { columnWidths: '20%,25%,55%', tableWidth: '500px' } ) );

			// Test-agnostic.
			const initialViewColumnWidthsPx = getViewColumnWidthsPx( getDomTable( view ) );

			tableColumnResizeMouseSimulator.resize( editor, getDomTable( view ), columnToResizeIndex, mouseMovementVector, 1 );

			const finalModelColumnWidthsPc = getModelColumnWidthsPc( getModelTable( model ) );

			assertModelWidthsSum( finalModelColumnWidthsPc );

			const finalViewColumnWidthsPc = getViewColumnWidthsPc( getViewTable( view ) );

			assertModelViewSync( finalModelColumnWidthsPc, finalViewColumnWidthsPc );

			const finalViewColumnWidthsPx = getViewColumnWidthsPx( getDomTable( view ) );
			const expectedViewColumnWidthsPx = calculateExpectedWidthPixels(
				initialViewColumnWidthsPx,
				mouseMovementVector,
				contentDirection,
				columnToResizeIndex
			);

			assertViewPixelWidths( finalViewColumnWidthsPx, expectedViewColumnWidthsPx );
		} );

		it( 'without mousedown event before mousemove', () => {
			setModelData( model, modelTable( [
				[ '00', '01', '02' ],
				[ '10', '11', '12' ]
			], { columnWidths: '20%,25%,55%', tableWidth: '500px' } ) );

			const initialViewColumnWidthsPx = getViewColumnWidthsPx( getDomTable( view ) );

			// tableColumnResizeMouseSimulator.down( editor, getDomResizer( getDomTable( view ), 0, 0 ) );
			tableColumnResizeMouseSimulator.move( editor, getDomResizer( getDomTable( view ), 0, 0 ), { x: 10, y: 0 } );

			const finalViewColumnWidthsPx = getViewColumnWidthsPx( getDomTable( view ) );

			expect( finalViewColumnWidthsPx ).to.deep.equal( initialViewColumnWidthsPx );
			expect( model.document.getRoot().getChild( 0 ).getAttribute( 'columnWidths' ) ).to.equal( '20%,25%,55%' );
		} );
	} );

	describe( 'while resizing', () => {
		it( 'cancels resizing if resizing is not allowed during mousemove', () => {
			setModelData( model, modelTable( [
				[ '00', '01', '02' ],
				[ '10', '11', '12' ]
			], { columnWidths: '20%,25%,55%', tableWidth: '500px' } ) );

			const initialViewColumnWidthsPx = getViewColumnWidthsPx( getDomTable( view ) );

			tableColumnResizeMouseSimulator.down( editor, getDomResizer( getDomTable( view ), 0, 0 ) );
			tableColumnResizeMouseSimulator.move( editor, getDomResizer( getDomTable( view ), 0, 0 ), { x: 10, y: 0 } );

			editor.plugins.get( 'TableColumnResizeEditing' )._isResizingAllowed = false;

			tableColumnResizeMouseSimulator.move( editor, getDomResizer( getDomTable( view ), 0, 0 ), { x: 10, y: 0 } );

			const finalViewColumnWidthsPx = getViewColumnWidthsPx( getDomTable( view ) );

			expect( finalViewColumnWidthsPx ).to.deep.equal( initialViewColumnWidthsPx );
			expect( model.document.getRoot().getChild( 0 ).getAttribute( 'columnWidths' ) ).to.equal( '20%,25%,55%' );
		} );

		it( 'does nothing on mouseup if resizing was not started', () => {
			setModelData( model, modelTable( [
				[ '00', '01', '02' ],
				[ '10', '11', '12' ]
			], { columnWidths: '20%,25%,55%', tableWidth: '500px' } ) );

			const initialViewColumnWidthsPx = getViewColumnWidthsPx( getDomTable( view ) );

			tableColumnResizeMouseSimulator.up( editor );

			const finalViewColumnWidthsPx = getViewColumnWidthsPx( getDomTable( view ) );

			expect( finalViewColumnWidthsPx ).to.deep.equal( initialViewColumnWidthsPx );
			expect( model.document.getRoot().getChild( 0 ).getAttribute( 'columnWidths' ) ).to.equal( '20%,25%,55%' );
		} );

		it( 'does not change the widths if the movement vector was {0,0}', () => {
			// Test-specific.
			const columnToResizeIndex = 0;
			const mouseMovementVector = { x: 0, y: 0 };

			setModelData( model, modelTable( [
				[ '00', '01', '02' ],
				[ '10', '11', '12' ]
			], { columnWidths: '25%,25%,50%', tableWidth: '40%' } ) );

			// Test-agnostic.
			const initialViewColumnWidthsPx = getViewColumnWidthsPx( getDomTable( view ) );

			tableColumnResizeMouseSimulator.resize( editor, getDomTable( view ), columnToResizeIndex, mouseMovementVector );

			const finalModelColumnWidthsPc = getModelColumnWidthsPc( getModelTable( model ) );

			assertModelWidthsSum( finalModelColumnWidthsPc );

			const finalViewColumnWidthsPc = getViewColumnWidthsPc( getViewTable( view ) );

			assertModelViewSync( finalModelColumnWidthsPc, finalViewColumnWidthsPc );

			const finalViewColumnWidthsPx = getViewColumnWidthsPx( getDomTable( view ) );

			const expectedViewColumnWidthsPx = calculateExpectedWidthPixels(
				initialViewColumnWidthsPx,
				mouseMovementVector,
				contentDirection,
				columnToResizeIndex
			);

			assertViewPixelWidths( finalViewColumnWidthsPx, expectedViewColumnWidthsPx );
		} );

		describe( 'cancels resizing if resizing is not allowed during mouseup', () => {
			it( 'if only columnWidths was changed', () => {
				setModelData( model, modelTable( [
					[ '00', '01', '02' ],
					[ '10', '11', '12' ]
				], { columnWidths: '20%,25%,55%', tableWidth: '40%' } ) );

				const initialViewColumnWidthsPx = getViewColumnWidthsPx( getDomTable( view ) );

				tableColumnResizeMouseSimulator.down( editor, getDomResizer( getDomTable( view ), 0, 0 ) );
				tableColumnResizeMouseSimulator.move( editor, getDomResizer( getDomTable( view ), 0, 0 ), { x: 10, y: 0 } );

				editor.plugins.get( 'TableColumnResizeEditing' )._isResizingAllowed = false;

				tableColumnResizeMouseSimulator.up( editor );

				const finalViewColumnWidthsPx = getViewColumnWidthsPx( getDomTable( view ) );

				expect( finalViewColumnWidthsPx ).to.deep.equal( initialViewColumnWidthsPx );
				expect( model.document.getRoot().getChild( 0 ).getAttribute( 'columnWidths' ) ).to.equal( '20%,25%,55%' );
			} );

			it( 'if columnWidths was set for the first time', () => {
				setModelData( model, modelTable( [
					[ '00', '01', '02' ],
					[ '10', '11', '12' ]
				] ) );

				const initialViewColumnWidthsPx = getViewColumnWidthsPx( getDomTable( view ) );

				tableColumnResizeMouseSimulator.down( editor, getDomResizer( getDomTable( view ), 0, 0 ) );
				tableColumnResizeMouseSimulator.move( editor, getDomResizer( getDomTable( view ), 0, 0 ), { x: 10, y: 0 } );

				editor.plugins.get( 'TableColumnResizeEditing' )._isResizingAllowed = false;

				tableColumnResizeMouseSimulator.up( editor );

				const finalViewColumnWidthsPx = getViewColumnWidthsPx( getDomTable( view ) );

				expect( finalViewColumnWidthsPx ).to.deep.equal( initialViewColumnWidthsPx );
				expect( model.document.getRoot().getChild( 0 ).getAttribute( 'columnWidths' ) ).to.be.undefined;
			} );

			it( 'if tableWidth was changed', () => {
				setModelData( model, modelTable( [
					[ '00', '01', '02' ],
					[ '10', '11', '12' ]
				], { columnWidths: '20%,25%,55%', tableWidth: '40%' } ) );

				const initialViewColumnWidthsPx = getViewColumnWidthsPx( getDomTable( view ) );

				tableColumnResizeMouseSimulator.down( editor, getDomResizer( getDomTable( view ), 2, 0 ) );
				tableColumnResizeMouseSimulator.move( editor, getDomResizer( getDomTable( view ), 2, 0 ), { x: 10, y: 0 } );

				editor.plugins.get( 'TableColumnResizeEditing' )._isResizingAllowed = false;

				tableColumnResizeMouseSimulator.up( editor );

				const finalViewColumnWidthsPx = getViewColumnWidthsPx( getDomTable( view ) );

				expect( finalViewColumnWidthsPx ).to.deep.equal( initialViewColumnWidthsPx );
				expect( model.document.getRoot().getChild( 0 ).getAttribute( 'columnWidths' ) ).to.equal( '20%,25%,55%' );
			} );

			it( 'if tableWidth was set for the first time', () => {
				setModelData( model, modelTable( [
					[ '00', '01', '02' ],
					[ '10', '11', '12' ]
				], { columnWidths: '20%,25%,55%' } ) );

				const initialViewColumnWidthsPx = getViewColumnWidthsPx( getDomTable( view ) );

				tableColumnResizeMouseSimulator.down( editor, getDomResizer( getDomTable( view ), 2, 0 ) );
				tableColumnResizeMouseSimulator.move( editor, getDomResizer( getDomTable( view ), 2, 0 ), { x: 10, y: 0 } );

				editor.plugins.get( 'TableColumnResizeEditing' )._isResizingAllowed = false;

				tableColumnResizeMouseSimulator.up( editor );

				const finalViewColumnWidthsPx = getViewColumnWidthsPx( getDomTable( view ) );

				expect( finalViewColumnWidthsPx ).to.deep.equal( initialViewColumnWidthsPx );
				expect( model.document.getRoot().getChild( 0 ).getAttribute( 'columnWidths' ) ).to.equal( '20%,25%,55%' );
			} );
		} );

		describe( 'right or left', () => {
			it( 'shrinks the first table column on dragging left', () => {
				// Test-specific.
				const columnToResizeIndex = 0;
				const mouseMovementVector = { x: -10, y: 0 };

				setModelData( model, modelTable( [
					[ '00', '01', '02' ],
					[ '10', '11', '12' ]
				], { columnWidths: '25%,25%,50%', tableWidth: '500px' } ) );

				// Test-agnostic.
				const initialViewColumnWidthsPx = getViewColumnWidthsPx( getDomTable( view ) );

				tableColumnResizeMouseSimulator.resize( editor, getDomTable( view ), columnToResizeIndex, mouseMovementVector );

				const finalModelColumnWidthsPc = getModelColumnWidthsPc( getModelTable( model ) );

				assertModelWidthsSum( finalModelColumnWidthsPc );

				const finalViewColumnWidthsPc = getViewColumnWidthsPc( getViewTable( view ) );

				assertModelViewSync( finalModelColumnWidthsPc, finalViewColumnWidthsPc );

				const finalViewColumnWidthsPx = getViewColumnWidthsPx( getDomTable( view ) );
				const expectedViewColumnWidthsPx = calculateExpectedWidthPixels(
					initialViewColumnWidthsPx,
					mouseMovementVector,
					contentDirection,
					columnToResizeIndex
				);

				assertViewPixelWidths( finalViewColumnWidthsPx, expectedViewColumnWidthsPx );
			} );

			it( 'shrinks the first table header column on dragging left', () => {
				// Test-specific.
				const columnToResizeIndex = 0;
				const mouseMovementVector = { x: -10, y: 0 };

				setModelData( model, modelTable( [
					[ '00', '01', '02' ],
					[ '10', '11', '12' ]
				], { columnWidths: '25%,25%,50%', tableWidth: '500px', headingColumns: 1 } ) );

				// Test-agnostic.
				const initialViewColumnWidthsPx = getViewColumnWidthsPx( getDomTable( view ) );

				tableColumnResizeMouseSimulator.resize( editor, getDomTable( view ), columnToResizeIndex, mouseMovementVector );

				const finalModelColumnWidthsPc = getModelColumnWidthsPc( getModelTable( model ) );

				assertModelWidthsSum( finalModelColumnWidthsPc );

				const finalViewColumnWidthsPc = getViewColumnWidthsPc( getViewTable( view ) );

				assertModelViewSync( finalModelColumnWidthsPc, finalViewColumnWidthsPc );

				const finalViewColumnWidthsPx = getViewColumnWidthsPx( getDomTable( view ) );
				const expectedViewColumnWidthsPx = calculateExpectedWidthPixels(
					initialViewColumnWidthsPx,
					mouseMovementVector,
					contentDirection,
					columnToResizeIndex
				);

				assertViewPixelWidths( finalViewColumnWidthsPx, expectedViewColumnWidthsPx );
			} );

			it( 'expands the first table column on dragging right', () => {
				// Test-specific.
				const columnToResizeIndex = 0;
				const mouseMovementVector = { x: 10, y: 0 };

				setModelData( model, modelTable( [
					[ '00', '01', '02' ],
					[ '10', '11', '12' ]
				], { columnWidths: '25%,25%,50%', tableWidth: '500px' } ) );

				// Test-agnostic.
				const initialViewColumnWidthsPx = getViewColumnWidthsPx( getDomTable( view ) );

				tableColumnResizeMouseSimulator.resize( editor, getDomTable( view ), columnToResizeIndex, mouseMovementVector );

				const finalModelColumnWidthsPc = getModelColumnWidthsPc( getModelTable( model ) );

				assertModelWidthsSum( finalModelColumnWidthsPc );

				const finalViewColumnWidthsPc = getViewColumnWidthsPc( getViewTable( view ) );

				assertModelViewSync( finalModelColumnWidthsPc, finalViewColumnWidthsPc );

				const finalViewColumnWidthsPx = getViewColumnWidthsPx( getDomTable( view ) );
				const expectedViewColumnWidthsPx = calculateExpectedWidthPixels(
					initialViewColumnWidthsPx,
					mouseMovementVector,
					contentDirection,
					columnToResizeIndex
				);

				assertViewPixelWidths( finalViewColumnWidthsPx, expectedViewColumnWidthsPx );
			} );

			it( 'shrinks the last column on dragging left', () => {
				// Test-specific.
				const columnToResizeIndex = 2;
				const mouseMovementVector = { x: -10, y: 0 };

				setModelData( model, modelTable( [
					[ '00', '01', '02' ],
					[ '10', '11', '12' ]
				], { columnWidths: '25%,25%,50%', tableWidth: '500px' } ) );

				// Test-agnostic.
				const initialViewColumnWidthsPx = getViewColumnWidthsPx( getDomTable( view ) );

				tableColumnResizeMouseSimulator.resize( editor, getDomTable( view ), columnToResizeIndex, mouseMovementVector );

				const finalModelColumnWidthsPc = getModelColumnWidthsPc( getModelTable( model ) );

				assertModelWidthsSum( finalModelColumnWidthsPc );

				const finalViewColumnWidthsPc = getViewColumnWidthsPc( getViewTable( view ) );

				assertModelViewSync( finalModelColumnWidthsPc, finalViewColumnWidthsPc );

				const finalViewColumnWidthsPx = getViewColumnWidthsPx( getDomTable( view ) );
				const expectedViewColumnWidthsPx = calculateExpectedWidthPixels(
					initialViewColumnWidthsPx,
					mouseMovementVector,
					contentDirection,
					columnToResizeIndex
				);

				assertViewPixelWidths( finalViewColumnWidthsPx, expectedViewColumnWidthsPx );
			} );

			it( 'correctly resizes a table with only header rows', () => {
				// Test-specific.
				const columnToResizeIndex = 0;
				const mouseMovementVector = { x: 10, y: 0 };

				setModelData( model, modelTable( [ [ '0', '1' ] ], { headingRows: '1', columnWidths: '50%,50%' } ) );

				// Test-agnostic.
				const initialViewColumnWidthsPx = getViewColumnWidthsPx( getDomTable( view ) );

				tableColumnResizeMouseSimulator.resize( editor, getDomTable( view ), columnToResizeIndex, mouseMovementVector );

				const finalModelColumnWidthsPc = getModelColumnWidthsPc( getModelTable( model ) );

				assertModelWidthsSum( finalModelColumnWidthsPc );

				const finalViewColumnWidthsPc = getViewColumnWidthsPc( getViewTable( view ) );

				assertModelViewSync( finalModelColumnWidthsPc, finalViewColumnWidthsPc );

				const finalViewColumnWidthsPx = getViewColumnWidthsPx( getDomTable( view ) );
				const expectedViewColumnWidthsPx = calculateExpectedWidthPixels(
					initialViewColumnWidthsPx,
					mouseMovementVector,
					contentDirection,
					columnToResizeIndex
				);

				assertViewPixelWidths( finalViewColumnWidthsPx, expectedViewColumnWidthsPx );
			} );

			it( 'does not remove column when it was shrinked to negative width', () => {
				// Test-specific.
				setModelData( model, modelTable( [
					[ '00', '01', '02' ],
					[ '10', '11', '12' ]
				], { columnWidths: '20%,25%,55%', tableWidth: '500px' } ) );

				const columnToResizeIndex = 1;
				const initialColumnWidth = getColumnWidth( getDomTable( view ), columnToResizeIndex );
				const mouseMovementVector = { x: -( initialColumnWidth * 1.05 ), y: 0 };

				// Test-agnostic.
				const initialViewColumnWidthsPx = getViewColumnWidthsPx( getDomTable( view ) );

				tableColumnResizeMouseSimulator.resize( editor, getDomTable( view ), columnToResizeIndex, mouseMovementVector );

				const finalModelColumnWidthsPc = getModelColumnWidthsPc( getModelTable( model ) );

				assertModelWidthsSum( finalModelColumnWidthsPc );

				const finalViewColumnWidthsPc = getViewColumnWidthsPc( getViewTable( view ) );

				assertModelViewSync( finalModelColumnWidthsPc, finalViewColumnWidthsPc );

				const finalViewColumnWidthsPx = getViewColumnWidthsPx( getDomTable( view ) );
				const expectedViewColumnWidthsPx = calculateExpectedWidthPixels(
					initialViewColumnWidthsPx,
					mouseMovementVector,
					contentDirection,
					columnToResizeIndex
				);

				assertViewPixelWidths( finalViewColumnWidthsPx, expectedViewColumnWidthsPx );

				expect( view.document.getRoot()
					.getChild( 0 ) // figure
					.getChild( 1 ) // table
					.getChild( 1 ) // tbody
					.getChild( 0 ) // tr
					.childCount
				).to.equal( 3 );
			} );

			it( 'does not remove column when adjacent column was expanded over it', () => {
				// Test-specific.
				setModelData( model, modelTable( [
					[ '00', '01', '02' ],
					[ '10', '11', '12' ]
				], { columnWidths: '20%,25%,55%', tableWidth: '500px' } ) );

				const columnToResizeIndex = 0;
				const initialColumnWidth = getColumnWidth( getDomTable( view ), columnToResizeIndex );
				const mouseMovementVector = { x: ( initialColumnWidth * 1.05 ), y: 0 };

				// Test-agnostic.
				const initialViewColumnWidthsPx = getViewColumnWidthsPx( getDomTable( view ) );

				tableColumnResizeMouseSimulator.resize( editor, getDomTable( view ), columnToResizeIndex, mouseMovementVector );

				const finalModelColumnWidthsPc = getModelColumnWidthsPc( getModelTable( model ) );

				assertModelWidthsSum( finalModelColumnWidthsPc );

				const finalViewColumnWidthsPc = getViewColumnWidthsPc( getViewTable( view ) );

				assertModelViewSync( finalModelColumnWidthsPc, finalViewColumnWidthsPc );

				const finalViewColumnWidthsPx = getViewColumnWidthsPx( getDomTable( view ) );
				const expectedViewColumnWidthsPx = calculateExpectedWidthPixels(
					initialViewColumnWidthsPx,
					mouseMovementVector,
					contentDirection,
					columnToResizeIndex
				);

				assertViewPixelWidths( finalViewColumnWidthsPx, expectedViewColumnWidthsPx );

				expect( view.document.getRoot()
					.getChild( 0 ) // figure
					.getChild( 1 ) // table
					.getChild( 1 ) // tbody
					.getChild( 0 ) // tr
					.childCount
				).to.equal( 3 );
			} );

			it( 'resizes column with a colspan in the first row', () => {
				// Test-specific.
				const columnToResizeIndex = 0;
				const mouseMovementVector = { x: -10, y: 0 };

				setModelData( model, modelTable( [
					[ { contents: '00', colspan: 2 }, '02' ],
					[ '10', '11', '12' ],
					[ '20', '21', '22' ]
				], { columnWidths: '20%,25%,55%', tableWidth: '500px' } ) );

				// Test-agnostic.
				const initialViewColumnWidthsPx = getViewColumnWidthsPx( getDomTable( view ) );

				tableColumnResizeMouseSimulator.resize( editor, getDomTable( view ), columnToResizeIndex, mouseMovementVector, 1 );

				const finalModelColumnWidthsPc = getModelColumnWidthsPc( getModelTable( model ) );

				assertModelWidthsSum( finalModelColumnWidthsPc );

				const finalViewColumnWidthsPc = getViewColumnWidthsPc( getViewTable( view ) );

				assertModelViewSync( finalModelColumnWidthsPc, finalViewColumnWidthsPc );

				const finalViewColumnWidthsPx = getViewColumnWidthsPx( getDomTable( view ) );
				const expectedViewColumnWidthsPx = calculateExpectedWidthPixels(
					initialViewColumnWidthsPx,
					mouseMovementVector,
					contentDirection,
					columnToResizeIndex
				);

				assertViewPixelWidths( finalViewColumnWidthsPx, expectedViewColumnWidthsPx );
			} );

			it( 'resizes correct column with a rowspan in the last column', () => {
				// Test-specific.
				const columnToResizeIndex = 1;
				const mouseMovementVector = { x: -10, y: 0 };

				setModelData( model, modelTable( [
					[ '00', '01', { contents: '02', rowspan: 3 } ],
					[ '10', '11' ],
					[ '20', '21' ]
				], { columnWidths: '20%,25%,55%', tableWidth: '500px' } ) );

				// Test-agnostic.
				const initialViewColumnWidthsPx = getViewColumnWidthsPx( getDomTable( view ) );

				tableColumnResizeMouseSimulator.resize( editor, getDomTable( view ), columnToResizeIndex, mouseMovementVector, 2 );

				const finalModelColumnWidthsPc = getModelColumnWidthsPc( getModelTable( model ) );

				assertModelWidthsSum( finalModelColumnWidthsPc );

				const finalViewColumnWidthsPc = getViewColumnWidthsPc( getViewTable( view ) );

				assertModelViewSync( finalModelColumnWidthsPc, finalViewColumnWidthsPc );

				const finalViewColumnWidthsPx = getViewColumnWidthsPx( getDomTable( view ) );
				const expectedViewColumnWidthsPx = calculateExpectedWidthPixels(
					initialViewColumnWidthsPx,
					mouseMovementVector,
					contentDirection,
					columnToResizeIndex
				);

				assertViewPixelWidths( finalViewColumnWidthsPx, expectedViewColumnWidthsPx );
			} );

			describe( 'in editor with TableProperties, where there are 2 tables: centered and aligned', () => {
				let editor, view, editorElement;

				beforeEach( async () => {
					editorElement = document.createElement( 'div' );
					document.body.appendChild( editorElement );
					editor = await createEditor( null, [ TableProperties ] );

					view = editor.editing.view;
					contentDirection = editor.locale.contentLanguageDirection;
				} );

				afterEach( async () => {
					if ( editorElement ) {
						editorElement.remove();
					}

					if ( editor ) {
						await editor.destroy();
					}
				} );

				it( 'shrinks the table twice as much when resizing centered table as compared to aligned table', () => {
					const columnToResizeIndex = 1;
					const mouseMovementVector = { x: -10, y: 0 };

					editor.setData(
						`<figure class="table" style="float:left;width:500px;">
							<table>
								<tbody>
									<tr>
										<td>11</td>
										<td>12</td>
									</tr>
								</tbody>
							</table>
						</figure>`
					);

					tableColumnResizeMouseSimulator.resize( editor, getDomTable( view ), columnToResizeIndex, mouseMovementVector, 0 );

					const alignedTableColumnWidthsPx = getViewColumnWidthsPx( getDomTable( view ) );

					editor.setData(
						`<figure class="table" style="width:500px;">
							<table>
								<tbody>
									<tr>
										<td>11</td>
										<td>12</td>
									</tr>
								</tbody>
							</table>
						</figure>`
					);

					tableColumnResizeMouseSimulator.resize( editor, getDomTable( view ), columnToResizeIndex, mouseMovementVector, 0 );

					const centeredTableColumnWidthsPx = getViewColumnWidthsPx( getDomTable( view ) );
					const widthDifference = centeredTableColumnWidthsPx[ 1 ] - alignedTableColumnWidthsPx[ 1 ];

					expect( Math.abs( widthDifference - mouseMovementVector.x ) < PIXEL_PRECISION ).to.be.true;
				} );
			} );

			describe( 'nested table ', () => {
				it( 'correctly shrinks when the last column is dragged to the left', () => {
					// Test-specific.
					const columnToResizeIndex = 1;
					const mouseMovementVector = { x: -10, y: 0 };

					setModelData( editor.model,
						'<table columnWidths="100%" tableWidth="100%">' +
							'<tableRow>' +
								'<tableCell>' +
									'[<table columnWidths="50%,50%">' +
										'<tableRow>' +
											'<tableCell>' +
												'<paragraph>foo</paragraph>' +
											'</tableCell>' +
											'<tableCell>' +
												'<paragraph>bar</paragraph>' +
											'</tableCell>' +
										'</tableRow>' +
									'</table>]' +
								'</tableCell>' +
							'</tableRow>' +
						'</table>'
					);

					const modelNestedTable = model.document.selection.getSelectedElement();
					const domNestedTable = getDomTable( view ).querySelectorAll( 'table' )[ 1 ];
					const viewNestedTable = view.document.selection.getSelectedElement().getChild( 1 );

					setInitialWidthsInPx( editor, viewNestedTable, 201, 400 );

					// Test-agnostic.
					const initialViewColumnWidthsPx = getViewColumnWidthsPx( domNestedTable );

					tableColumnResizeMouseSimulator.resize( editor, domNestedTable, columnToResizeIndex, mouseMovementVector, 0 );

					const finalModelColumnWidthsPc = getModelColumnWidthsPc( modelNestedTable );

					assertModelWidthsSum( finalModelColumnWidthsPc );

					const finalViewColumnWidthsPc = getViewColumnWidthsPc( viewNestedTable );

					assertModelViewSync( finalModelColumnWidthsPc, finalViewColumnWidthsPc );

					const finalViewColumnWidthsPx = getViewColumnWidthsPx( domNestedTable );
					const expectedViewColumnWidthsPx = calculateExpectedWidthPixels(
						initialViewColumnWidthsPx,
						mouseMovementVector,
						contentDirection,
						columnToResizeIndex
					);

					assertViewPixelWidths( finalViewColumnWidthsPx, expectedViewColumnWidthsPx );

					expect( getModelData( model, { withoutSelection: true } ) ).to.match(
						new RegExp(
							'<table columnWidths="100%" tableWidth="100%">' +
								'<tableRow>' +
									'<tableCell>' +
										'<table columnWidths="55\\.5[\\d]%,44\\.4[\\d]%" tableWidth="46\\.7[\\d]%">' +
											'<tableRow>' +
												'<tableCell>' +
													'<paragraph>foo</paragraph>' +
												'</tableCell>' +
												'<tableCell>' +
													'<paragraph>bar</paragraph>' +
												'</tableCell>' +
											'</tableRow>' +
										'</table>' +
									'</tableCell>' +
								'</tableRow>' +
							'</table>'
						)
					);
				} );

				it( 'correctly expands when the last column is dragged to the right', () => {
					// Test-specific.
					const columnToResizeIndex = 1;
					const mouseMovementVector = { x: 10, y: 0 };

					setModelData( editor.model,
						'<table columnWidths="100%" tableWidth="100%">' +
							'<tableRow>' +
								'<tableCell>' +
									'[<table tableWidth="90%" columnWidths="50%,50%">' +
										'<tableRow>' +
											'<tableCell>' +
												'<paragraph>foo</paragraph>' +
											'</tableCell>' +
											'<tableCell>' +
												'<paragraph>bar</paragraph>' +
											'</tableCell>' +
										'</tableRow>' +
									'</table>]' +
								'</tableCell>' +
							'</tableRow>' +
						'</table>'
					);

					const modelNestedTable = model.document.selection.getSelectedElement();
					const domNestedTable = getDomTable( view ).querySelectorAll( 'table' )[ 1 ];
					const viewNestedTable = view.document.selection.getSelectedElement().getChild( 1 );

					setInitialWidthsInPx( editor, viewNestedTable, 201, 300 );

					// Test-agnostic.
					const initialViewColumnWidthsPx = getViewColumnWidthsPx( domNestedTable );

					tableColumnResizeMouseSimulator.resize( editor, domNestedTable, columnToResizeIndex, mouseMovementVector, 0 );

					const finalModelColumnWidthsPc = getModelColumnWidthsPc( modelNestedTable );

					assertModelWidthsSum( finalModelColumnWidthsPc );

					const finalViewColumnWidthsPc = getViewColumnWidthsPc( viewNestedTable );

					assertModelViewSync( finalModelColumnWidthsPc, finalViewColumnWidthsPc );

					const finalViewColumnWidthsPx = getViewColumnWidthsPx( domNestedTable );
					const expectedViewColumnWidthsPx = calculateExpectedWidthPixels(
						initialViewColumnWidthsPx,
						mouseMovementVector,
						contentDirection,
						columnToResizeIndex
					);

					assertViewPixelWidths( finalViewColumnWidthsPx, expectedViewColumnWidthsPx );

					expect( getModelData( model, { withoutSelection: true } ) ).to.match(
						new RegExp(
							'<table columnWidths="100%" tableWidth="100%">' +
								'<tableRow>' +
									'<tableCell>' +
										'<table columnWidths="45\\.45%,54\\.55%" tableWidth="77\\.1[\\d]%">' +
											'<tableRow>' +
												'<tableCell>' +
													'<paragraph>foo</paragraph>' +
												'</tableCell>' +
												'<tableCell>' +
													'<paragraph>bar</paragraph>' +
												'</tableCell>' +
											'</tableRow>' +
										'</table>' +
									'</tableCell>' +
								'</tableRow>' +
							'</table>'
						)
					);
				} );

				it( 'correctly updates the widths of the columns, when any of the inside ones has been resized', () => {
					// Test-specific.
					const columnToResizeIndex = 1;
					const mouseMovementVector = { x: 10, y: 0 };

					setModelData( editor.model,
						'<table columnWidths="100%" tableWidth="100%">' +
							'<tableRow>' +
								'<tableCell>' +
									'[<table columnWidths="25%,25%,50%" tableWidth="100%">' +
										'<tableRow>' +
											'<tableCell>' +
												'<paragraph>foo</paragraph>' +
											'</tableCell>' +
											'<tableCell>' +
												'<paragraph>bar</paragraph>' +
											'</tableCell>' +
											'<tableCell>' +
												'<paragraph>baz</paragraph>' +
											'</tableCell>' +
										'</tableRow>' +
									'</table>]' +
								'</tableCell>' +
							'</tableRow>' +
						'</table>'
					);

					const modelNestedTable = model.document.selection.getSelectedElement();
					const domNestedTable = getDomTable( view ).querySelectorAll( 'table' )[ 1 ];
					const viewNestedTable = view.document.selection.getSelectedElement().getChild( 1 );

					setInitialWidthsInPx( editor, viewNestedTable, null, 300 );

					// Test-agnostic.
					const initialViewColumnWidthsPx = getViewColumnWidthsPx( domNestedTable );

					tableColumnResizeMouseSimulator.resize( editor, domNestedTable, columnToResizeIndex, mouseMovementVector, 0 );

					const finalModelColumnWidthsPc = getModelColumnWidthsPc( modelNestedTable );

					assertModelWidthsSum( finalModelColumnWidthsPc );

					const finalViewColumnWidthsPc = getViewColumnWidthsPc( viewNestedTable );

					assertModelViewSync( finalModelColumnWidthsPc, finalViewColumnWidthsPc );

					const finalViewColumnWidthsPx = getViewColumnWidthsPx( domNestedTable );

					const expectedViewColumnWidthsPx = calculateExpectedWidthPixels(
						initialViewColumnWidthsPx,
						mouseMovementVector,
						contentDirection,
						columnToResizeIndex
					);
					assertViewPixelWidths( finalViewColumnWidthsPx, expectedViewColumnWidthsPx );

					expect( getModelData( model, { withoutSelection: true } ) ).to.equal(
						'<table columnWidths="100%" tableWidth="100%">' +
							'<tableRow>' +
								'<tableCell>' +
									'<table columnWidths="25%,28.52%,46.48%" tableWidth="100%">' +
										'<tableRow>' +
											'<tableCell>' +
												'<paragraph>foo</paragraph>' +
											'</tableCell>' +
											'<tableCell>' +
												'<paragraph>bar</paragraph>' +
											'</tableCell>' +
											'<tableCell>' +
												'<paragraph>baz</paragraph>' +
											'</tableCell>' +
										'</tableRow>' +
									'</table>' +
								'</tableCell>' +
							'</tableRow>' +
						'</table>'
					);
				} );
			} );
		} );

		describe( 'right or left (RTL)', () => {
			beforeEach( async () => {
				if ( editor ) {
					await editor.destroy();
				}

				editor = await createEditor( {
					language: 'ar'
				} );

				model = editor.model;
				view = editor.editing.view;
				contentDirection = editor.locale.contentLanguageDirection;
			} );

			it( 'shrinks the first table column on dragging right', () => {
				// Test-specific.
				setModelData( model, modelTable( [
					[ '00', '01', '02' ],
					[ '10', '11', '12' ]
				], { columnWidths: '25%,25%,50%', tableWidth: '100%' } ) );

				const columnToResizeIndex = 0;
				const mouseMovementVector = { x: 10, y: 0 };

				// Test-agnostic.
				const initialViewColumnWidthsPx = getViewColumnWidthsPx( getDomTable( view ) );

				tableColumnResizeMouseSimulator.resize( editor, getDomTable( view ), columnToResizeIndex, mouseMovementVector );

				const finalModelColumnWidthsPc = getModelColumnWidthsPc( getModelTable( model ) );

				assertModelWidthsSum( finalModelColumnWidthsPc );

				const finalViewColumnWidthsPc = getViewColumnWidthsPc( getViewTable( view ) );

				assertModelViewSync( finalModelColumnWidthsPc, finalViewColumnWidthsPc );

				const finalViewColumnWidthsPx = getViewColumnWidthsPx( getDomTable( view ) );
				const expectedViewColumnWidthsPx = calculateExpectedWidthPixels(
					initialViewColumnWidthsPx,
					mouseMovementVector,
					contentDirection,
					columnToResizeIndex
				);

				assertViewPixelWidths( finalViewColumnWidthsPx, expectedViewColumnWidthsPx );
			} );

			it( 'expands the first table column on dragging left', () => {
				// Test-specific.
				setModelData( model, modelTable( [
					[ '00', '01', '02' ],
					[ '10', '11', '12' ]
				], { columnWidths: '25%,25%,50%', tableWidth: '100%' } ) );

				const columnToResizeIndex = 0;
				const mouseMovementVector = { x: -10, y: 0 };

				// Test-agnostic.
				const initialViewColumnWidthsPx = getViewColumnWidthsPx( getDomTable( view ) );

				tableColumnResizeMouseSimulator.resize( editor, getDomTable( view ), columnToResizeIndex, mouseMovementVector );

				const finalModelColumnWidthsPc = getModelColumnWidthsPc( getModelTable( model ) );

				assertModelWidthsSum( finalModelColumnWidthsPc );

				const finalViewColumnWidthsPc = getViewColumnWidthsPc( getViewTable( view ) );

				assertModelViewSync( finalModelColumnWidthsPc, finalViewColumnWidthsPc );

				const finalViewColumnWidthsPx = getViewColumnWidthsPx( getDomTable( view ) );
				const expectedViewColumnWidthsPx = calculateExpectedWidthPixels(
					initialViewColumnWidthsPx,
					mouseMovementVector,
					contentDirection,
					columnToResizeIndex
				);

				assertViewPixelWidths( finalViewColumnWidthsPx, expectedViewColumnWidthsPx );
			} );

			it( 'shrinks the last column on dragging left', () => {
				// Test-specific.
				const columnToResizeIndex = 2;
				const mouseMovementVector = { x: 10, y: 0 };

				setModelData( model, modelTable( [
					[ '00', '01', '02' ],
					[ '10', '11', '12' ]
				], { columnWidths: '25%,25%,50%', tableWidth: '100%' } ) );

				// Test-agnostic.
				const initialViewColumnWidthsPx = getViewColumnWidthsPx( getDomTable( view ) );

				tableColumnResizeMouseSimulator.resize( editor, getDomTable( view ), columnToResizeIndex, mouseMovementVector );

				const finalModelColumnWidthsPc = getModelColumnWidthsPc( getModelTable( model ) );

				assertModelWidthsSum( finalModelColumnWidthsPc );

				const finalViewColumnWidthsPc = getViewColumnWidthsPc( getViewTable( view ) );

				assertModelViewSync( finalModelColumnWidthsPc, finalViewColumnWidthsPc );

				const finalViewColumnWidthsPx = getViewColumnWidthsPx( getDomTable( view ) );
				const expectedViewColumnWidthsPx = calculateExpectedWidthPixels(
					initialViewColumnWidthsPx,
					mouseMovementVector,
					contentDirection,
					columnToResizeIndex
				);

				assertViewPixelWidths( finalViewColumnWidthsPx, expectedViewColumnWidthsPx );
			} );

			it( 'does not remove column when it was shrinked to negative width', () => {
				// Test-specific.
				setModelData( model, modelTable( [
					[ '00', '01', '02' ],
					[ '10', '11', '12' ]
				], { columnWidths: '20%,25%,55%', tableWidth: '100%' } ) );

				const columnToResizeIndex = 1;
				const initialColumnWidth = getColumnWidth( getDomTable( view ), columnToResizeIndex );
				const mouseMovementVector = { x: initialColumnWidth * 1.05, y: 0 };

				// Test-agnostic.
				const initialViewColumnWidthsPx = getViewColumnWidthsPx( getDomTable( view ) );

				tableColumnResizeMouseSimulator.resize( editor, getDomTable( view ), columnToResizeIndex, mouseMovementVector );

				const finalModelColumnWidthsPc = getModelColumnWidthsPc( getModelTable( model ) );

				assertModelWidthsSum( finalModelColumnWidthsPc );

				const finalViewColumnWidthsPc = getViewColumnWidthsPc( getViewTable( view ) );

				assertModelViewSync( finalModelColumnWidthsPc, finalViewColumnWidthsPc );

				const finalViewColumnWidthsPx = getViewColumnWidthsPx( getDomTable( view ) );
				const expectedViewColumnWidthsPx = calculateExpectedWidthPixels(
					initialViewColumnWidthsPx,
					mouseMovementVector,
					contentDirection,
					columnToResizeIndex
				);

				assertViewPixelWidths( finalViewColumnWidthsPx, expectedViewColumnWidthsPx );

				expect( view.document.getRoot()
					.getChild( 0 ) // figure
					.getChild( 1 ) // table
					.getChild( 1 ) // tbody
					.getChild( 0 ) // tr
					.childCount
				).to.equal( 3 );
			} );

			it( 'does not remove column when adjacent column was expanded over it', () => {
				// Test-specific.
				setModelData( model, modelTable( [
					[ '00', '01', '02' ],
					[ '10', '11', '12' ]
				], { columnWidths: '20%,25%,55%', tableWidth: '100%' } ) );

				const columnToResizeIndex = 0;
				const initialColumnWidth = getColumnWidth( getDomTable( view ), columnToResizeIndex );
				const mouseMovementVector = { x: -( initialColumnWidth * 1.05 ), y: 0 };

				// Test-agnostic.
				const initialViewColumnWidthsPx = getViewColumnWidthsPx( getDomTable( view ) );

				tableColumnResizeMouseSimulator.resize( editor, getDomTable( view ), columnToResizeIndex, mouseMovementVector );

				const finalModelColumnWidthsPc = getModelColumnWidthsPc( getModelTable( model ) );

				assertModelWidthsSum( finalModelColumnWidthsPc );

				const finalViewColumnWidthsPc = getViewColumnWidthsPc( getViewTable( view ) );

				assertModelViewSync( finalModelColumnWidthsPc, finalViewColumnWidthsPc );

				const finalViewColumnWidthsPx = getViewColumnWidthsPx( getDomTable( view ) );
				const expectedViewColumnWidthsPx = calculateExpectedWidthPixels(
					initialViewColumnWidthsPx,
					mouseMovementVector,
					contentDirection,
					columnToResizeIndex
				);

				assertViewPixelWidths( finalViewColumnWidthsPx, expectedViewColumnWidthsPx );
			} );
		} );

		describe( 'if cursor was moved outside the table', () => {
			it( 'resizes correctly if cursor was placed above the table', () => {
				// Test-specific.
				setModelData( model, modelTable( [
					[ '00', '01', '02' ],
					[ '10', '11', '12' ]
				], { columnWidths: '20%,25%,55%', tableWidth: '100%' } ) );

				const columnToResizeIndex = 0;
				const cellRect = getDomTableCellRects( getDomTable( view ), columnToResizeIndex );
				const mouseMovementVector = { x: 10, y: -( cellRect.height ) };

				// Test-agnostic.
				const initialViewColumnWidthsPx = getViewColumnWidthsPx( getDomTable( view ) );

				tableColumnResizeMouseSimulator.resize( editor, getDomTable( view ), columnToResizeIndex, mouseMovementVector );

				const finalModelColumnWidthsPc = getModelColumnWidthsPc( getModelTable( model ) );

				assertModelWidthsSum( finalModelColumnWidthsPc );

				const finalViewColumnWidthsPc = getViewColumnWidthsPc( getViewTable( view ) );

				assertModelViewSync( finalModelColumnWidthsPc, finalViewColumnWidthsPc );

				const finalViewColumnWidthsPx = getViewColumnWidthsPx( getDomTable( view ) );
				const expectedViewColumnWidthsPx = calculateExpectedWidthPixels(
					initialViewColumnWidthsPx,
					mouseMovementVector,
					contentDirection,
					columnToResizeIndex
				);

				assertViewPixelWidths( finalViewColumnWidthsPx, expectedViewColumnWidthsPx );
			} );

			it( 'resizes correctly if cursor was placed under the table', () => {
				// Test-specific.
				setModelData( model, modelTable( [
					[ '00', '01', '02' ],
					[ '10', '11', '12' ]
				], { columnWidths: '20%,25%,55%', tableWidth: '100%' } ) );

				const columnToResizeIndex = 0;
				const tableRect = getDomTableRects( getDomTable( view ) );
				const mouseMovementVector = { x: 10, y: tableRect.height };

				// Test-agnostic.
				const initialViewColumnWidthsPx = getViewColumnWidthsPx( getDomTable( view ) );

				tableColumnResizeMouseSimulator.resize( editor, getDomTable( view ), columnToResizeIndex, mouseMovementVector );

				const finalModelColumnWidthsPc = getModelColumnWidthsPc( getModelTable( model ) );

				assertModelWidthsSum( finalModelColumnWidthsPc );

				const finalViewColumnWidthsPc = getViewColumnWidthsPc( getViewTable( view ) );

				assertModelViewSync( finalModelColumnWidthsPc, finalViewColumnWidthsPc );

				const finalViewColumnWidthsPx = getViewColumnWidthsPx( getDomTable( view ) );
				const expectedViewColumnWidthsPx = calculateExpectedWidthPixels(
					initialViewColumnWidthsPx,
					mouseMovementVector,
					contentDirection,
					columnToResizeIndex
				);

				assertViewPixelWidths( finalViewColumnWidthsPx, expectedViewColumnWidthsPx );
			} );

			it( 'resizes correctly if cursor was placed outside left table border', () => {
				// Test-specific.
				setModelData( model, modelTable( [
					[ '00', '01', '02' ],
					[ '10', '11', '12' ]
				], { columnWidths: '20%,25%,55%', tableWidth: '100%' } ) );

				const columnToResizeIndex = 0;
				const cellRect = getDomTableCellRects( getDomTable( view ), columnToResizeIndex );
				const mouseMovementVector = { x: -( cellRect.width + 20 ), y: 0 };

				// Test-agnostic.
				const initialViewColumnWidthsPx = getViewColumnWidthsPx( getDomTable( view ) );

				tableColumnResizeMouseSimulator.resize( editor, getDomTable( view ), columnToResizeIndex, mouseMovementVector );

				const finalModelColumnWidthsPc = getModelColumnWidthsPc( getModelTable( model ) );

				assertModelWidthsSum( finalModelColumnWidthsPc );

				const finalViewColumnWidthsPc = getViewColumnWidthsPc( getViewTable( view ) );

				assertModelViewSync( finalModelColumnWidthsPc, finalViewColumnWidthsPc );

				const finalViewColumnWidthsPx = getViewColumnWidthsPx( getDomTable( view ) );
				const expectedViewColumnWidthsPx = calculateExpectedWidthPixels(
					initialViewColumnWidthsPx,
					mouseMovementVector,
					contentDirection,
					columnToResizeIndex
				);

				assertViewPixelWidths( finalViewColumnWidthsPx, expectedViewColumnWidthsPx );
			} );

			it( 'resizes correctly if cursor was placed outside right table border', () => {
				// Test-specific.
				setModelData( model, modelTable( [
					[ '00', '01', '02' ],
					[ '10', '11', '12' ]
				], { columnWidths: '20%,25%,55%', tableWidth: '100%' } ) );

				const columnToResizeIndex = 1;
				// We need the width of the last cell to move the cursor beyond it.
				const cellRect = getDomTableCellRects( getDomTable( view ), 2 );
				const mouseMovementVector = { x: ( cellRect.width + 40 ), y: 0 };

				// Test-agnostic.
				const initialViewColumnWidthsPx = getViewColumnWidthsPx( getDomTable( view ) );

				tableColumnResizeMouseSimulator.resize( editor, getDomTable( view ), columnToResizeIndex, mouseMovementVector );

				const finalModelColumnWidthsPc = getModelColumnWidthsPc( getModelTable( model ) );

				assertModelWidthsSum( finalModelColumnWidthsPc );

				const finalViewColumnWidthsPc = getViewColumnWidthsPc( getViewTable( view ) );

				assertModelViewSync( finalModelColumnWidthsPc, finalViewColumnWidthsPc );

				const finalViewColumnWidthsPx = getViewColumnWidthsPx( getDomTable( view ) );
				const expectedViewColumnWidthsPx = calculateExpectedWidthPixels(
					initialViewColumnWidthsPx,
					mouseMovementVector,
					contentDirection,
					columnToResizeIndex
				);

				assertViewPixelWidths( finalViewColumnWidthsPx, expectedViewColumnWidthsPx );
			} );
		} );
	} );

	describe( 'in integration with', () => {
		describe.skip( 'undo', () => {

		} );

		describe( 'table', () => {
			describe( 'structure manipulation', () => {
				describe( 'should adjust attributes in model', () => {
					it( 'when new column was inserted', () => {
						setModelData( model, modelTable( [
							[ '00[]', '01', '02' ],
							[ '10', '11', '12' ]
						], { columnWidths: '20%,25%,55%' } ) );

						editor.commands.get( 'insertTableColumnLeft' ).execute();

						const wholeContentRange = model.createRangeIn( model.document.getRoot() );

						for ( const item of wholeContentRange ) {
							// Expect `columnWidths` to have 4 values.
							if ( item.item.is( 'element', 'table' ) ) {
								expect( item.item.getAttribute( 'columnWidths' ).split( ',' ).length ).to.equal( 4 );
							}
							// Expect the cell containing text '00' to have index 1 instead of 0.
							else if ( item.item.is( 'element', 'tableCell' ) && item.item.getChild( 0 ).getChild( 0 ) ) {
								const text = item.item.getChild( 0 ).getChild( 0 ).data;

								if ( text == '00' ) {
									expect( getColumnIndex( item.item, editor )	).to.equal( 1 );
								}
							}
						}
					} );

					it( 'when column was removed', () => {
						setModelData( model, modelTable( [
							[ '00[]', '01', '02' ],
							[ '10', '11', '12' ]
						], { columnWidths: '20%,25%,55%' } ) );

						editor.execute( 'removeTableColumn' );

						const wholeContentRange = model.createRangeIn( model.document.getRoot() );

						for ( const item of wholeContentRange ) {
							// Expect `columnWidths` to have 2 values and the first column to take over the width of removed one.
							if ( item.item.is( 'element', 'table' ) ) {
								const columnWidths = item.item.getAttribute( 'columnWidths' ).split( ',' );
								expect( columnWidths.length ).to.equal( 2 );
								expect( columnWidths[ 0 ] ).to.equal( '45%' );
							}
							// Expect the cell containing text '01' to have index 0 instead of 1.
							else if ( item.item.is( 'element', 'tableCell' ) && item.item.getChild( 0 ).getChild( 0 ) ) {
								const text = item.item.getChild( 0 ).getChild( 0 ).data;

								if ( text == '01' ) {
									expect(	getColumnIndex( item.item, editor )	).to.equal( 0 );
								}
							}
						}
					} );

					it( 'when two columns were merged', () => {
						setModelData( model, modelTable( [
							[ '00', '01', '02' ],
							[ '10', '11', '12' ]
						], { columnWidths: '20%,25%,55%' } ) );

						selectNodes( model, [
							[ 0, 0, 0 ],
							[ 0, 1, 0 ],
							[ 0, 0, 1 ],
							[ 0, 1, 1 ]
						] );

						editor.execute( 'mergeTableCells' );

						const wholeContentRange = model.createRangeIn( model.document.getRoot() );

						for ( const item of wholeContentRange ) {
							// Expect `columnWidths` to have 2 values and the first column to take over the width of merged one.
							if ( item.item.is( 'element', 'table' ) ) {
								const columnWidths = item.item.getAttribute( 'columnWidths' ).split( ',' );
								expect( columnWidths.length ).to.equal( 2 );
								expect( columnWidths[ 0 ] ).to.equal( '45%' );
							}
							// There should not be a cell with columnIndex='2'.
							else if ( item.item.is( 'element', 'tableCell' ) ) {
								const index = getColumnIndex( item.item, editor );
								expect( index ).not.to.equal( 2 );
							}
						}
					} );
				} );

				describe( 'should not adjust `columnWidths` attribute in model', () => {
					it( 'when only some cells from two columns were merged', () => {
						setModelData( model, modelTable( [
							[ '00', '01', '02' ],
							[ '10', '11', '12' ]
						], { columnWidths: '20%,25%,55%' } ) );

						selectNodes( model, [
							[ 0, 0, 0 ],
							[ 0, 0, 1 ]
						] );

						editor.execute( 'mergeTableCells' );

						const wholeContentRange = model.createRangeIn( model.document.getRoot() );

						for ( const item of wholeContentRange ) {
							// Expect `columnWidths` to have 3 unchanged values.
							if ( item.item.is( 'element', 'table' ) ) {
								const columnWidths = item.item.getAttribute( 'columnWidths' ).split( ',' );
								expect( columnWidths.length ).to.equal( 3 );
								expect( columnWidths[ 0 ] ).to.equal( '20%' );
								expect( columnWidths[ 1 ] ).to.equal( '25%' );
								expect( columnWidths[ 2 ] ).to.equal( '55%' );
							}
						}
					} );
				} );

				describe( 'should not remove colgroup', () => {
					it( 'after pasting a table that increases number of rows and columns at the same time', () => {
						setModelData( model, modelTable( [
							[ '00', '01' ],
							[ '10', '[11]' ]
						], { columnWidths: '50%,50%' } ) );

						model.change( () => {
							editor.execute( 'insertTableRowBelow' );
							editor.execute( 'insertTableColumnRight' );
						} );

						const tableView = view.document.getRoot().getChild( 0 ).getChild( 1 );

						expect( [ ...tableView.getChildren() ].find(
							viewElement => viewElement.is( 'element', 'colgroup' ) )
						).to.not.be.undefined;
					} );
				} );
			} );

			describe( 'tableWidth attribute', () => {
				it( 'should not be set initially when creating a table', () => {
					setModelData( model, modelTable( [
						[ '00', '01', '02' ]
					], { columnWidths: '20%,25%,55%' } ) );

					expect( getModelData( model ) ).to.equal(
						'[<table columnWidths="20%,25%,55%">' +
							'<tableRow>' +
								'<tableCell>' +
									'<paragraph>00</paragraph>' +
								'</tableCell>' +
								'<tableCell>' +
									'<paragraph>01</paragraph>' +
								'</tableCell>' +
								'<tableCell>' +
									'<paragraph>02</paragraph>' +
								'</tableCell>' +
							'</tableRow>' +
						'</table>]'
					);
				} );

				it( 'should be set if table was initiated with a tableWidth value', () => {
					setModelData( model, modelTable( [ [ '[]foo' ] ], { tableWidth: '100px' } ) );

					expect( getModelData( editor.model ) ).to.equal(
						'<table tableWidth="100px">' +
							'<tableRow>' +
								'<tableCell>' +
									'<paragraph>[]foo</paragraph>' +
								'</tableCell>' +
							'</tableRow>' +
						'</table>'
					);
				} );

				it( 'should be added to the table after the last column has been resized', () => {
					const columnToResizeIndex = 2;
					const mouseMovementVector = { x: 10, y: 0 };

					setModelData( model, modelTable( [
						[ '00', '01', '02' ]
					] ) );

					setInitialWidthsInPx( editor, null, null, 300 );

					tableColumnResizeMouseSimulator.resize( editor, getDomTable( view ), columnToResizeIndex, mouseMovementVector );

					expect( getModelData( model, { withoutSelection: true } ) ).to.match(
						new RegExp(
							'<table columnWidths="29\\.1%,29\\.1%,41\\.8%" tableWidth="52\\.4[\\d]%">' +
								'<tableRow>' +
									'<tableCell>' +
										'<paragraph>00</paragraph>' +
									'</tableCell>' +
									'<tableCell>' +
										'<paragraph>01</paragraph>' +
									'</tableCell>' +
									'<tableCell>' +
										'<paragraph>02</paragraph>' +
									'</tableCell>' +
								'</tableRow>' +
							'</table>'
						)
					);
				} );

				it( 'is updated correctly after the last column has been resized', () => {
					const columnToResizeIndex = 2;
					const mouseMovementVector = { x: 10, y: 0 };

					setModelData( model, modelTable( [
						[ '00', '01', '02' ]
					], { tableWidth: '100px', columnWidths: '25%,25%,50%' } ) );

					setInitialWidthsInPx( editor, null, 201, 300 );

					tableColumnResizeMouseSimulator.resize( editor, getDomTable( view ), columnToResizeIndex, mouseMovementVector );

					expect( getModelData( editor.model ) ).to.equal(
						'[<table columnWidths="22.73%,22.73%,54.54%" tableWidth="73.33%">' +
							'<tableRow>' +
								'<tableCell>' +
									'<paragraph>00</paragraph>' +
								'</tableCell>' +
								'<tableCell>' +
									'<paragraph>01</paragraph>' +
								'</tableCell>' +
								'<tableCell>' +
									'<paragraph>02</paragraph>' +
								'</tableCell>' +
							'</tableRow>' +
						'</table>]'
					);
				} );

				it( 'does not change when one of the middle columns is resized', () => {
					const columnToResizeIndex = 1;
					const mouseMovementVector = { x: 10, y: 0 };

					setModelData( model, modelTable( [
						[ '[00', '01', '02]' ]
					], { tableWidth: '40%', columnWidths: '25%,25%,50%' } ) );

					tableColumnResizeMouseSimulator.resize( editor, getDomTable( view ), columnToResizeIndex, mouseMovementVector );

					// The actual column widths will vary depending on the screen properties.
					// In different tests it is handled by setting the particular editor and table width,
					// but here we want to make sure that once set, `tableWidth` prop doesn't change,
					// while the rest (column widths) is covered elsewhere not very important.
					expect( getModelData( model, { withoutSelection: true } ) ).to.match(
						new RegExp(
							'<table columnWidths="25%,2[\\d]\\.[\\d][\\d]%,4[\\d]\\.[\\d][\\d]%" tableWidth="40%">' +
								'<tableRow>' +
									'<tableCell>' +
										'<paragraph>00</paragraph>' +
									'</tableCell>' +
									'<tableCell>' +
										'<paragraph>01</paragraph>' +
									'</tableCell>' +
									'<tableCell>' +
										'<paragraph>02</paragraph>' +
									'</tableCell>' +
								'</tableRow>' +
							'</table>'
						)
					);
				} );
			} );

			describe( 'should not crash', () => {
				let model, editor, editorElement;

				beforeEach( async () => {
					editorElement = document.createElement( 'div' );
					document.body.appendChild( editorElement );

					editor = await createEditor(
						{ table: { contentToolbar: [ 'toggleTableCaption' ] } },
						[ LinkEditing, HighlightEditing, Bold, TableToolbar, TableCaption ]
					);
					model = editor.model;
				} );

				afterEach( async () => {
					if ( editorElement ) {
						editorElement.remove();
					}

					if ( editor ) {
						await editor.destroy();
					}
				} );

				it( 'when link is being removed', () => {
					const linkCommand = editor.commands.get( 'link' );
					const unlinkCommand = editor.commands.get( 'unlink' );

					setModelData( model,
						'<table columnWidths="100%">' +
							'<tableRow>' +
								'<tableCell>' +
									'<paragraph>' +
										'[<$text linkHref="url">foo</$text>]' +
									'</paragraph>' +
								'</tableCell>' +
							'</tableRow>' +
						'</table>'
					);

					expect( linkCommand.value ).to.be.equal( 'url' );

					unlinkCommand.execute();

					expect( getModelData( model ) ).to.equal(
						'<table columnWidths="100%">' +
							'<tableRow>' +
								'<tableCell>' +
									'<paragraph>[foo]</paragraph>' +
								'</tableCell>' +
							'</tableRow>' +
						'</table>'
					);
				} );

				it( 'when highlight is being removed', () => {
					const highlightCommand = editor.commands.get( 'highlight' );

					setModelData( model,
						'<table columnWidths="100%">' +
							'<tableRow>' +
								'<tableCell>' +
									'<paragraph>' +
										'[<$text highlight="greenMarker">foo</$text>]' +
									'</paragraph>' +
								'</tableCell>' +
							'</tableRow>' +
						'</table>'
					);

					expect( highlightCommand.value ).to.equal( 'greenMarker' );

					highlightCommand.execute();

					expect( getModelData( model ) ).to.equal(
						'<table columnWidths="100%">' +
							'<tableRow>' +
								'<tableCell>' +
									'<paragraph>[foo]</paragraph>' +
								'</tableCell>' +
							'</tableRow>' +
						'</table>'
					);
				} );

				it( 'when bold is being removed', () => {
					setModelData( model,
						'<table columnWidths="100%">' +
							'<tableRow>' +
								'<tableCell>' +
									'<paragraph>' +
										'[<$text bold="true">foo</$text>]' +
									'</paragraph>' +
								'</tableCell>' +
							'</tableRow>' +
						'</table>'
					);

					editor.commands.get( 'bold' ).execute();

					expect( getModelData( model ) ).to.equal(
						'<table columnWidths="100%">' +
							'<tableRow>' +
								'<tableCell>' +
									'<paragraph>[foo]</paragraph>' +
								'</tableCell>' +
							'</tableRow>' +
						'</table>'
					);
				} );

				it( 'when caption is being added', () => {
					const widgetToolbarRepository = editor.plugins.get( 'WidgetToolbarRepository' );
					const toolbar = widgetToolbarRepository._toolbarDefinitions.get( 'tableContent' ).view;

					setModelData( model,
						'<table columnWidths="100%">' +
							'<tableRow>' +
								'<tableCell>' +
									'<paragraph>' +
										'[foo]' +
									'</paragraph>' +
								'</tableCell>' +
							'</tableRow>' +
						'</table>'
					);

					toolbar.items.get( 0 ).fire( 'execute' );

					expect( getModelData( model ) ).to.equal(
						'<table columnWidths="100%">' +
							'<tableRow>' +
								'<tableCell>' +
									'<paragraph>foo</paragraph>' +
								'</tableCell>' +
							'</tableRow>' +
							'<caption>[]</caption>' +
						'</table>'
					);
				} );
			} );
		} );
	} );

	async function createEditor( configCustomization, additionalPlugins ) {
		const plugins = [ Table, TableColumnResize, TableColumnResizeEditing, Paragraph, WidgetResize ];

		if ( additionalPlugins ) {
			plugins.push( ...additionalPlugins );
		}

		const newEditor = await ClassicEditor.create( editorElement, Object.assign( {}, {
			plugins
		}, configCustomization ) );

		await focusEditor( newEditor );

		return newEditor;
	}

	function selectNodes( model, paths ) {
		const root = model.document.getRoot( 'main' );

		model.change( writer => {
			const ranges = paths.map( path => writer.createRangeOn( root.getNodeByPath( path ) ) );

			writer.setSelection( ranges );
		} );
	}

	function assertModelViewSync( modelColumnWidths, viewColumnWidths ) {
		expect( modelColumnWidths ).to.be.deep.equal( viewColumnWidths );
	}

	function assertViewPixelWidths( finalViewWidths, expectedViewWidths ) {
		for ( let i = 0; i < finalViewWidths.length; i++ ) {
			// We can't use `expect( finalViewWidths[ i ] ).to.equal( expectedViewWidths[ i ] )`
			// because we need to tolerate some error margin.
			expect(
				Math.abs( finalViewWidths[ i ] - expectedViewWidths[ i ] ) < PIXEL_PRECISION,
				'column ' + i + ' has width ' + finalViewWidths[ i ] + ' instead of ' + expectedViewWidths[ i ]
			).to.be.true;
		}
	}

	function assertModelWidthsSum( columnWidths ) {
		const widthsSum = columnWidths.reduce( ( sum, element ) => {
			sum += Number( element );

			return sum;
		}, 0 );

		expect( ( Math.abs( 100 - widthsSum ) ) < PERCENTAGE_PRECISION, 'Models widths dont sum up well' ).to.be.true;
	}

	function calculateExpectedWidthPixels( initialWidths, vector, contentDirection, columnIndex ) {
		const resultingWidths = initialWidths.slice();

		// resultingWidths[ columnIndex ] = Math.max(
		// 	resultingWidths[ columnIndex ] + ( contentDirection == 'ltr' ? vector.x : -vector.x ),
		// 	COLUMN_MIN_WIDTH_IN_PIXELS
		// );
		resultingWidths[ columnIndex ] = clamp(
			resultingWidths[ columnIndex ] + ( contentDirection == 'ltr' ? vector.x : -vector.x ),
			COLUMN_MIN_WIDTH_IN_PIXELS,
			// Seemingly complex logic but it just ensures that the next column is at least COLUMN_MIN_WIDTH_IN_PIXELS wide.
			resultingWidths[ columnIndex ] + resultingWidths[ columnIndex + 1 ] - COLUMN_MIN_WIDTH_IN_PIXELS
		);

		const widthChange = resultingWidths[ columnIndex ] - initialWidths[ columnIndex ];

		// If the last column is resized, it decreases the width twice as much but no other column
		// changes the size.
		if ( !resultingWidths[ columnIndex + 1 ] ) {
			resultingWidths[ columnIndex ] += widthChange;

			return resultingWidths;
		}

		// Expect the other column to shrink/expand just as much as the first one was resized.
		resultingWidths[ columnIndex + 1 ] = initialWidths[ columnIndex + 1 ] - widthChange;

		return resultingWidths;
	}

	function getColumnIndex( cell, editor ) {
		return editor.plugins.get( 'TableColumnResizeEditing' )._columnIndexMap.get( cell );
	}

	// Sets initial width in pixels to table and/or editor.
	//
	// We define table width precisely when we want to correctly predict column widths in % after resizing.
	// E.g. setting table width to 201px when we have 3 columns defined: '25%,25%,50%' causes the columns
	// to have initially: [50px][50px][100px] (the difference of 1px is important).
	// We define editor width to avoid situations where table width is 100% and we resize it by providing
	// move vector in px - this results in different widths in % depending on browser width. So to fix this
	// we set editor width so the % values don't depend on browser width anymore.
	//
	// @param {module:core/editor/editor~Editor} editor
	// @param {module:engine/view/element~Element} [viewTable]
	// @param {Number} [tableWidth]
	// @param {Number} [editorWidth]
	function setInitialWidthsInPx( editor, viewTable, tableWidth, editorWidth ) {
		const view = editor.editing.view;

		view.change( writer => {
			if ( editorWidth ) {
				const root = view.document.getRoot();
				writer.setAttribute( 'style', `width: ${ editorWidth }px;`, root );
			}

			if ( tableWidth ) {
				const figure = ( viewTable ) ? viewTable.parent : view.document.getRoot().getChild( 0 );
				writer.setAttribute( 'style', `width: ${ tableWidth }px;`, figure );
			}
		} );
	}
} );<|MERGE_RESOLUTION|>--- conflicted
+++ resolved
@@ -711,7 +711,6 @@
 		} );
 	} );
 
-<<<<<<< HEAD
 	describe( '_isResizingAllowed property', () => {
 		describe( 'should be set to "false"', () => {
 			it( 'if editor is in the read-only mode', () => {
@@ -870,8 +869,6 @@
 		} );
 	} );
 
-	describe( 'does not resize', () => {
-=======
 	describe( 'does not start resizing', () => {
 		it( 'if not clicked on the resizer', () => {
 			setModelData( model, modelTable( [
@@ -899,7 +896,6 @@
 			expect( model.document.getRoot().getChild( 0 ).getAttribute( 'columnWidths' ) ).to.equal( '20%,25%,55%' );
 		} );
 
->>>>>>> 228c1f15
 		it( 'without dragging', () => {
 			// Test-specific.
 			const columnToResizeIndex = 0;
