--- conflicted
+++ resolved
@@ -66,45 +66,6 @@
 	constructor( locale, options ) {
 		super( locale );
 
-<<<<<<< HEAD
-		/**
-		 * Options passed to the view. See {@link #constructor} to learn more.
-		 *
-		 * @protected
-		 * @member {Object}
-		 */
-		this.options = options;
-
-		const { borderStyleDropdown, borderWidthInput, borderColorInput, borderRowLabel } = this._createBorderFields();
-		const { widthInput, operatorLabel, heightInput, dimensionsLabel } = this._createDimensionFields();
-		const { alignmentToolbar, alignmentLabel } = this._createAlignmentFields();
-
-		/**
-		 * Tracks information about the DOM focus in the form.
-		 *
-		 * @readonly
-		 * @member {module:utils/focustracker~FocusTracker}
-		 */
-		this.focusTracker = new FocusTracker();
-
-		/**
-		 * An instance of the {@link module:utils/keystrokehandler~KeystrokeHandler}.
-		 *
-		 * @readonly
-		 * @member {module:utils/keystrokehandler~KeystrokeHandler}
-		 */
-		this.keystrokes = new KeystrokeHandler();
-
-		/**
-		 * A collection of child views in the form.
-		 *
-		 * @readonly
-		 * @type {module:ui/viewcollection~ViewCollection}
-		 */
-		this.children = this.createCollection();
-
-=======
->>>>>>> a66e822b
 		this.set( {
 			/**
 			 * The value of the border style.
@@ -169,6 +130,14 @@
 			 */
 			alignment: ''
 		} );
+
+		/**
+		 * Options passed to the view. See {@link #constructor} to learn more.
+		 *
+		 * @protected
+		 * @member {Object}
+		 */
+		this.options = options;
 
 		const { borderStyleDropdown, borderWidthInput, borderColorInput, borderRowLabel } = this._createBorderFields();
 		const { widthInput, operatorLabel, heightInput, dimensionsLabel } = this._createDimensionFields();
