/**
 * @license Copyright (c) 2003-2019, CKSource - Frederico Knabben. All rights reserved.
 * For licensing, see LICENSE.md or https://ckeditor.com/legal/ckeditor-oss-license
 */

/**
 * @module table/tableui
 */

import Plugin from '@ckeditor/ckeditor5-core/src/plugin';
import { addListToDropdown, createDropdown } from '@ckeditor/ckeditor5-ui/src/dropdown/utils';
import Model from '@ckeditor/ckeditor5-ui/src/model';
import Collection from '@ckeditor/ckeditor5-utils/src/collection';

import InsertTableView from './ui/inserttableview';

import tableIcon from './../theme/icons/table.svg';
import tableColumnIcon from './../theme/icons/table-column.svg';
import tableRowIcon from './../theme/icons/table-row.svg';
import tableMergeCellIcon from './../theme/icons/table-merge-cell.svg';

/**
 * The table UI plugin. It introduces:
 *
 * * The `'insertTable'` dropdown,
 * * The `'tableColumn'` dropdown,
 * * The `'tableRow'` dropdown,
 * * The `'mergeTableCells'` dropdown.
 *
 * The `'tableColumn'`, `'tableRow'`, `'mergeTableCells'` dropdowns work best with {@link module:table/tabletoolbar~TableToolbar}.
 *
 * @extends module:core/plugin~Plugin
 */
export default class TableUI extends Plugin {
	/**
	 * @inheritDoc
	 */
	init() {
		const editor = this.editor;
		const t = this.editor.t;
		const contentLanguageDirection = editor.locale.contentLanguageDirection;
		const isContentLtr = contentLanguageDirection === 'ltr';

		editor.ui.componentFactory.add( 'insertTable', locale => {
			const command = editor.commands.get( 'insertTable' );
			const dropdownView = createDropdown( locale );

			dropdownView.bind( 'isEnabled' ).to( command );

			// Decorate dropdown's button.
			dropdownView.buttonView.set( {
				icon: tableIcon,
				label: t( 'Insert table' ),
				tooltip: true
			} );

			// Prepare custom view for dropdown's panel.
			const insertTableView = new InsertTableView( locale );
			dropdownView.panelView.children.add( insertTableView );

			insertTableView.delegate( 'execute' ).to( dropdownView );

			dropdownView.buttonView.on( 'open', () => {
				// Reset the chooser before showing it to the user.
				insertTableView.rows = 0;
				insertTableView.columns = 0;
			} );

			dropdownView.on( 'execute', () => {
				editor.execute( 'insertTable', { rows: insertTableView.rows, columns: insertTableView.columns } );
				editor.editing.view.focus();
			} );

			return dropdownView;
		} );

		editor.ui.componentFactory.add( 'tableColumn', locale => {
			const options = [
				{
					type: 'switchbutton',
					model: {
						commandName: 'setTableColumnHeader',
						label: t( 'Header column' ),
						bindIsOn: true
					}
				},
				{ type: 'separator' },
				{
					type: 'button',
					model: {
						commandName: isContentLtr ? 'insertTableColumnLeft' : 'insertTableColumnRight',
						label: t( 'Insert column left' )
					}
				},
				{
					type: 'button',
					model: {
						commandName: isContentLtr ? 'insertTableColumnRight' : 'insertTableColumnLeft',
						label: t( 'Insert column right' )
					}
				},
				{
					type: 'button',
					model: {
						commandName: 'removeTableColumn',
						label: t( 'Delete column' )
					}
				}
			];

			return this._prepareDropdown( t( 'Column' ), tableColumnIcon, options, locale );
		} );

		editor.ui.componentFactory.add( 'tableRow', locale => {
			const options = [
				{
					type: 'switchbutton',
					model: {
						commandName: 'setTableRowHeader',
						label: t( 'Header row' ),
						bindIsOn: true
					}
				},
				{ type: 'separator' },
				{
					type: 'button',
					model: {
						commandName: 'insertTableRowBelow',
						label: t( 'Insert row below' )
					}
				},
				{
					type: 'button',
					model: {
						commandName: 'insertTableRowAbove',
						label: t( 'Insert row above' )
					}
				},
				{
					type: 'button',
					model: {
						commandName: 'removeTableRow',
						label: t( 'Delete row' )
					}
				}
			];

			return this._prepareDropdown( t( 'Row' ), tableRowIcon, options, locale );
		} );

		editor.ui.componentFactory.add( 'mergeTableCells', locale => {
			const options = [
				{
					type: 'button',
					model: {
<<<<<<< HEAD
						commandName: 'mergeTableCells',
						label: t( 'Merge cells' )
=======
						commandName: 'mergeTableCellUp',
						label: t( 'Merge cell up' )
					}
				},
				{
					type: 'button',
					model: {
						commandName: isContentLtr ? 'mergeTableCellRight' : 'mergeTableCellLeft',
						label: t( 'Merge cell right' )
					}
				},
				{
					type: 'button',
					model: {
						commandName: 'mergeTableCellDown',
						label: t( 'Merge cell down' )
					}
				},
				{
					type: 'button',
					model: {
						commandName: isContentLtr ? 'mergeTableCellLeft' : 'mergeTableCellRight',
						label: t( 'Merge cell left' )
>>>>>>> ed671049
					}
				},
				{ type: 'separator' },
				{
					type: 'button',
					model: {
						commandName: 'splitTableCellVertically',
						label: t( 'Split cell vertically' )
					}
				},
				{
					type: 'button',
					model: {
						commandName: 'splitTableCellHorizontally',
						label: t( 'Split cell horizontally' )
					}
				}
			];

			return this._prepareDropdown( t( 'Merge cells' ), tableMergeCellIcon, options, locale );
		} );
	}

	/**
	 * Creates a dropdown view from the set of options.
	 *
	 * @private
	 * @param {String} label The dropdown button label.
	 * @param {String} icon An icon for the dropdown button.
	 * @param {Array.<module:ui/dropdown/utils~ListDropdownItemDefinition>} options The list of options for the dropdown.
	 * @param {module:utils/locale~Locale} locale
	 * @returns {module:ui/dropdown/dropdownview~DropdownView}
	 */
	_prepareDropdown( label, icon, options, locale ) {
		const editor = this.editor;

		const dropdownView = createDropdown( locale );
		const commands = [];

		// Prepare dropdown list items for list dropdown.
		const itemDefinitions = new Collection();

		for ( const option of options ) {
			addListOption( option, editor, commands, itemDefinitions );
		}

		addListToDropdown( dropdownView, itemDefinitions );

		// Decorate dropdown's button.
		dropdownView.buttonView.set( {
			label,
			icon,
			tooltip: true
		} );

		// Make dropdown button disabled when all options are disabled.
		dropdownView.bind( 'isEnabled' ).toMany( commands, 'isEnabled', ( ...areEnabled ) => {
			return areEnabled.some( isEnabled => isEnabled );
		} );

		this.listenTo( dropdownView, 'execute', evt => {
			editor.execute( evt.source.commandName );
			editor.editing.view.focus();
		} );

		return dropdownView;
	}
}

// Adds an option to a list view.
//
// @param {module:table/tableui~DropdownOption} option Configuration option.
// @param {module:core/editor/editor~Editor} editor
// @param {Array.<module:core/command~Command>} commands List of commands to update.
// @param {Iterable.<module:ui/dropdown/utils~ListDropdownItemDefinition>} itemDefinitions
// Collection of dropdown items to update with given option.
function addListOption( option, editor, commands, itemDefinitions ) {
	const model = option.model = new Model( option.model );
	const { commandName, bindIsOn } = option.model;

	if ( option.type !== 'separator' ) {
		const command = editor.commands.get( commandName );

		commands.push( command );

		model.set( { commandName } );

		model.bind( 'isEnabled' ).to( command );

		if ( bindIsOn ) {
			model.bind( 'isOn' ).to( command, 'value' );
		}
	}

	model.set( {
		withText: true
	} );

	itemDefinitions.add( option );
}<|MERGE_RESOLUTION|>--- conflicted
+++ resolved
@@ -153,34 +153,8 @@
 				{
 					type: 'button',
 					model: {
-<<<<<<< HEAD
 						commandName: 'mergeTableCells',
 						label: t( 'Merge cells' )
-=======
-						commandName: 'mergeTableCellUp',
-						label: t( 'Merge cell up' )
-					}
-				},
-				{
-					type: 'button',
-					model: {
-						commandName: isContentLtr ? 'mergeTableCellRight' : 'mergeTableCellLeft',
-						label: t( 'Merge cell right' )
-					}
-				},
-				{
-					type: 'button',
-					model: {
-						commandName: 'mergeTableCellDown',
-						label: t( 'Merge cell down' )
-					}
-				},
-				{
-					type: 'button',
-					model: {
-						commandName: isContentLtr ? 'mergeTableCellLeft' : 'mergeTableCellRight',
-						label: t( 'Merge cell left' )
->>>>>>> ed671049
 					}
 				},
 				{ type: 'separator' },
