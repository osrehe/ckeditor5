--- conflicted
+++ resolved
@@ -8,7 +8,6 @@
 import { setData as setModelData, getData as getModelData } from '@ckeditor/ckeditor5-engine/src/dev-utils/model';
 
 import Image from '../../src/image/imageediting';
-import ImageBlockToInlineCommand from '../../src/image/imageblocktoinlinecommand';
 
 describe( 'ImageBlockToInlineCommand', () => {
 	let editor, command, model;
@@ -22,14 +21,7 @@
 				editor = newEditor;
 				model = editor.model;
 
-<<<<<<< HEAD
-				command = new ImageBlockToInlineCommand( editor );
-=======
 				command = editor.commands.get( 'imageBlockToInline' );
-
-				const schema = model.schema;
-				schema.extend( 'image', { allowAttributes: 'uploadId' } );
->>>>>>> cf208d0d
 			} );
 	} );
 
