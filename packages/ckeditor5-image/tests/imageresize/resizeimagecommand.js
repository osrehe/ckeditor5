/**
 * @license Copyright (c) 2003-2021, CKSource - Frederico Knabben. All rights reserved.
 * For licensing, see LICENSE.md or https://ckeditor.com/legal/ckeditor-oss-license
 */

import ModelTestEditor from '@ckeditor/ckeditor5-core/tests/_utils/modeltesteditor';
import ResizeImageCommand from '../../src/imageresize/resizeimagecommand';
import ImageResizeEditing from '../../src/imageresize/imageresizeediting';
import { setData, getData } from '@ckeditor/ckeditor5-engine/src/dev-utils/model';

describe( 'ResizeImageCommand', () => {
	let model, command;

	beforeEach( () => {
<<<<<<< HEAD
		return ModelTestEditor.create( {
			plugins: [ ImageResizeEditing ]
		} ).then( newEditor => {
			model = newEditor.model;
			command = new ResizeImageCommand( newEditor );

			model.schema.register( 'p', { inheritAllFrom: '$block' } );

			model.schema.register( 'image', {
				isObject: true,
				isBlock: true,
				allowWhere: '$block',
				allowAttributes: 'width'
=======
		return ModelTestEditor.create()
			.then( newEditor => {
				model = newEditor.model;
				command = new ResizeImageCommand( newEditor );

				model.schema.register( 'p', { inheritAllFrom: '$block' } );

				model.schema.register( 'image', {
					isObject: true,
					isBlock: true,
					allowWhere: '$block',
					allowAttributes: 'width'
				} );

				model.schema.register( 'caption', {
					allowContentOf: '$block',
					allowIn: 'image',
					isLimit: true
				} );
>>>>>>> b6bb0c83
			} );
		} );
	} );

	describe( '#isEnabled', () => {
		it( 'is true when image is selected', () => {
			setData( model, '<p>x</p>[<image width="50px"></image>]<p>x</p>' );

			expect( command ).to.have.property( 'isEnabled', true );
		} );

		it( 'is true when the selection is inside a block image caption', () => {
			setData( model, '<image width="50px"><caption>[F]oo</caption></image>' );

			expect( command ).to.have.property( 'isEnabled', true );
		} );

		it( 'is false when image is not selected', () => {
			setData( model, '<p>x[]</p><image width="50px"></image>' );

			expect( command ).to.have.property( 'isEnabled', false );
		} );

		it( 'is false when more than one image is selected', () => {
			setData( model, '<p>x</p>[<image width="50px"></image><image width="50px"></image>]' );

			expect( command ).to.have.property( 'isEnabled', false );
		} );
	} );

	describe( '#value', () => {
		it( 'is null when image is not selected', () => {
			setData( model, '<p>x[]</p><image width="50px"></image>' );

			expect( command ).to.have.property( 'value', null );
		} );

		it( 'is set to an object with a width property (and height set to null) when a block image is selected', () => {
			setData( model, '<p>x</p>[<image width="50px"></image>]<p>x</p>' );

			expect( command ).to.have.deep.property( 'value', { width: '50px', height: null } );
		} );

		it( 'is set to an object with a width property (and height set to null) when the selection is in a block image caption', () => {
			setData( model, '<image width="50px"><caption>[]Foo</caption></image>' );

			expect( command ).to.have.deep.property( 'value', { width: '50px', height: null } );
		} );

		it( 'is set to null if image does not have the width set', () => {
			setData( model, '<p>x</p>[<image></image>]<p>x</p>' );

			expect( command ).to.have.property( 'value', null );
		} );
	} );

	describe( 'execute()', () => {
		it( 'sets image width', () => {
			setData( model, '[<image width="50px"></image>]' );

			command.execute( { width: '100%' } );

			expect( getData( model ) ).to.equal( '[<image width="100%"></image>]' );
		} );

		it( 'sets image width when selection is in a block image caption', () => {
			setData( model, '<image width="50px"><caption>F[o]o</caption></image>' );

			command.execute( { width: '100%' } );

			expect( getData( model ) ).to.equal( '<image width="100%"><caption>F[o]o</caption></image>' );
		} );

		it( 'removes image width when null passed', () => {
			setData( model, '[<image width="50px"></image>]' );

			command.execute( { width: null } );

			expect( getData( model ) ).to.equal( '[<image></image>]' );
			expect( model.document.getRoot().getChild( 0 ).hasAttribute( 'width' ) ).to.be.false;
		} );
	} );
} );<|MERGE_RESOLUTION|>--- conflicted
+++ resolved
@@ -9,46 +9,33 @@
 import { setData, getData } from '@ckeditor/ckeditor5-engine/src/dev-utils/model';
 
 describe( 'ResizeImageCommand', () => {
-	let model, command;
+	let editor, model, command;
 
-	beforeEach( () => {
-<<<<<<< HEAD
-		return ModelTestEditor.create( {
+	beforeEach( async () => {
+		editor = await ModelTestEditor.create( {
 			plugins: [ ImageResizeEditing ]
-		} ).then( newEditor => {
-			model = newEditor.model;
-			command = new ResizeImageCommand( newEditor );
+		} );
+		model = editor.model;
+		command = new ResizeImageCommand( editor );
 
-			model.schema.register( 'p', { inheritAllFrom: '$block' } );
+		model.schema.register( 'p', { inheritAllFrom: '$block' } );
 
-			model.schema.register( 'image', {
-				isObject: true,
-				isBlock: true,
-				allowWhere: '$block',
-				allowAttributes: 'width'
-=======
-		return ModelTestEditor.create()
-			.then( newEditor => {
-				model = newEditor.model;
-				command = new ResizeImageCommand( newEditor );
+		model.schema.register( 'image', {
+			isObject: true,
+			isBlock: true,
+			allowWhere: '$block',
+			allowAttributes: 'width'
+		} );
 
-				model.schema.register( 'p', { inheritAllFrom: '$block' } );
+		model.schema.register( 'caption', {
+			allowContentOf: '$block',
+			allowIn: 'image',
+			isLimit: true
+		} );
+	} );
 
-				model.schema.register( 'image', {
-					isObject: true,
-					isBlock: true,
-					allowWhere: '$block',
-					allowAttributes: 'width'
-				} );
-
-				model.schema.register( 'caption', {
-					allowContentOf: '$block',
-					allowIn: 'image',
-					isLimit: true
-				} );
->>>>>>> b6bb0c83
-			} );
-		} );
+	afterEach( async () => {
+		return editor.destroy();
 	} );
 
 	describe( '#isEnabled', () => {
