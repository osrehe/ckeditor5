--- conflicted
+++ resolved
@@ -698,7 +698,6 @@
 		} );
 	} );
 
-<<<<<<< HEAD
 	describe( 'async error handling', () => {
 		let unhandledRejectionEventSupported;
 
@@ -750,7 +749,29 @@
 			const editorErrorSpy = sinon.spy();
 
 			window.onerror = undefined;
-=======
+
+			return watchdog.create( element, {
+				initialData: '<p>foo</p>',
+				plugins: [ Paragraph ]
+			} ).then( () => {
+				watchdog.on( 'error', editorErrorSpy );
+
+				Promise.resolve().then( () => Promise.reject( 'foo' ) );
+				Promise.resolve().then( () => Promise.reject( new Error( 'bar' ) ) );
+
+				// Wait a cycle.
+				return new Promise( res => setTimeout( res ) );
+			} ).then( () => {
+				window.onerror = originalErrorHandler;
+
+				sinon.assert.notCalled( editorErrorSpy );
+				expect( watchdog.editor.getData() ).to.equal( '<p>foo</p>' );
+
+				return watchdog.destroy();
+			} );
+		} );
+	} );
+
 	describe( 'destroy()', () => {
 		// See #19.
 		it( 'should clean internal stuff', () => {
@@ -761,28 +782,11 @@
 			const watchdog = Watchdog.for( ClassicTestEditor, {
 				saveInterval: SAVE_INTERVAL,
 			} );
->>>>>>> ce5f25e0
 
 			return watchdog.create( element, {
 				initialData: '<p>foo</p>',
 				plugins: [ Paragraph ]
 			} ).then( () => {
-<<<<<<< HEAD
-				watchdog.on( 'error', editorErrorSpy );
-
-				Promise.resolve().then( () => Promise.reject( 'foo' ) );
-				Promise.resolve().then( () => Promise.reject( new Error( 'bar' ) ) );
-
-				// Wait a cycle.
-				return new Promise( res => setTimeout( res ) );
-			} ).then( () => {
-				window.onerror = originalErrorHandler;
-
-				sinon.assert.notCalled( editorErrorSpy );
-				expect( watchdog.editor.getData() ).to.equal( '<p>foo</p>' );
-
-				return watchdog.destroy();
-=======
 				const doc = watchdog.editor.model.document;
 
 				watchdog.editor.model.change( writer => {
@@ -792,7 +796,7 @@
 				watchdog.editor.model.change( writer => {
 					writer.insertText( 'foo', writer.createPositionAt( doc.getRoot(), 1 ) );
 				} );
-			} ).then( () => {
+
 				return watchdog.destroy();
 			} ).then( () => {
 				// Wait to ensure that the throttled save is cleared and won't be executed
@@ -802,7 +806,6 @@
 				expect( watchdog.editor ).to.equal( null );
 				expect( watchdog.state ).to.equal( 'destroyed' );
 				expect( watchdog.crashes ).to.deep.equal( [] );
->>>>>>> ce5f25e0
 			} );
 		} );
 	} );
