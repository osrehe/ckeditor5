--- conflicted
+++ resolved
@@ -1,9 +1,5 @@
 /**
-<<<<<<< HEAD
- * @license Copyright (c) 2003-2022, CKSource - Frederico Knabben. All rights reserved.
-=======
  * @license Copyright (c) 2003-2022, CKSource Holding sp. z o.o. All rights reserved.
->>>>>>> e391ddb7
  * For licensing, see LICENSE.md or https://ckeditor.com/legal/ckeditor-oss-license
  */
 
@@ -11,7 +7,7 @@
  * @module ui/focuscycler
  */
 
-import isVisible from '@ckeditor/ckeditor5-utils/src/dom/isvisible';
+import global from '@ckeditor/ckeditor5-utils/src/dom/global';
 
 /**
  * A utility class that helps cycling over focusable {@link module:ui/view~View views} in a
@@ -135,8 +131,6 @@
 	 * Returns the first focusable view in {@link #focusables}.
 	 * Returns `null` if there is none.
 	 *
-	 * **Note**: Hidden views (e.g. with `display: none`) are ignored.
-	 *
 	 * @readonly
 	 * @member {module:ui/view~View|null} #first
 	 */
@@ -148,8 +142,6 @@
 	 * Returns the last focusable view in {@link #focusables}.
 	 * Returns `null` if there is none.
 	 *
-	 * **Note**: Hidden views (e.g. with `display: none`) are ignored.
-	 *
 	 * @readonly
 	 * @member {module:ui/view~View|null} #last
 	 */
@@ -161,8 +153,6 @@
 	 * Returns the next focusable view in {@link #focusables} based on {@link #current}.
 	 * Returns `null` if there is none.
 	 *
-	 * **Note**: Hidden views (e.g. with `display: none`) are ignored.
-	 *
 	 * @readonly
 	 * @member {module:ui/view~View|null} #next
 	 */
@@ -173,8 +163,6 @@
 	/**
 	 * Returns the previous focusable view in {@link #focusables} based on {@link #current}.
 	 * Returns `null` if there is none.
-	 *
-	 * **Note**: Hidden views (e.g. with `display: none`) are ignored.
 	 *
 	 * @readonly
 	 * @member {module:ui/view~View|null} #previous
@@ -213,8 +201,6 @@
 
 	/**
 	 * Focuses the {@link #first} item in {@link #focusables}.
-	 *
-	 * **Note**: Hidden views (e.g. with `display: none`) are ignored.
 	 */
 	focusFirst() {
 		this._focus( this.first );
@@ -222,8 +208,6 @@
 
 	/**
 	 * Focuses the {@link #last} item in {@link #focusables}.
-	 *
-	 * **Note**: Hidden views (e.g. with `display: none`) are ignored.
 	 */
 	focusLast() {
 		this._focus( this.last );
@@ -231,8 +215,6 @@
 
 	/**
 	 * Focuses the {@link #next} item in {@link #focusables}.
-	 *
-	 * **Note**: Hidden views (e.g. with `display: none`) are ignored.
 	 */
 	focusNext() {
 		this._focus( this.next );
@@ -240,8 +222,6 @@
 
 	/**
 	 * Focuses the {@link #previous} item in {@link #focusables}.
-	 *
-	 * **Note**: Hidden views (e.g. with `display: none`) are ignored.
 	 */
 	focusPrevious() {
 		this._focus( this.previous );
@@ -289,6 +269,7 @@
 		do {
 			const view = this.focusables.get( index );
 
+			// TODO: Check if view is visible.
 			if ( isFocusable( view ) ) {
 				return view;
 			}
@@ -307,5 +288,5 @@
 // @param {module:ui/view~View} view A view to be checked.
 // @returns {Boolean}
 function isFocusable( view ) {
-	return !!( view.focus && isVisible( view.element ) );
+	return !!( view.focus && global.window.getComputedStyle( view.element ).display != 'none' );
 }