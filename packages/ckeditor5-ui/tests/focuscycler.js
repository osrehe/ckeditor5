/**
<<<<<<< HEAD
 * @license Copyright (c) 2003-2022, CKSource - Frederico Knabben. All rights reserved.
=======
 * @license Copyright (c) 2003-2022, CKSource Holding sp. z o.o. All rights reserved.
>>>>>>> e391ddb7
 * For licensing, see LICENSE.md or https://ckeditor.com/legal/ckeditor-oss-license
 */

/* global document */

import ViewCollection from '../src/viewcollection';
import View from '../src/view';
import FocusCycler from '../src/focuscycler';
import KeystrokeHandler from '@ckeditor/ckeditor5-utils/src/keystrokehandler';
import { keyCodes } from '@ckeditor/ckeditor5-utils/src/keyboard';
import testUtils from '@ckeditor/ckeditor5-core/tests/_utils/utils';

describe( 'FocusCycler', () => {
	let focusables, focusTracker, cycler;

	testUtils.createSinonSandbox();

	beforeEach( () => {
		focusables = new ViewCollection( [
			nonFocusable(),
			focusable(),
			focusable(),
			focusable(),
			nonFocusable()
		] );
		focusTracker = {
			focusedElement: null
		};
		cycler = new FocusCycler( {
			focusables,
			focusTracker
		} );
	} );

	afterEach( () => {
		Array.from( document.querySelectorAll( '[focus-cycler-test-element]' ) ).forEach( element => element.remove() );
	} );

	describe( 'constructor()', () => {
		it( 'sets class properties', () => {
			expect( cycler.focusables ).to.equal( focusables );
			expect( cycler.focusTracker ).to.equal( focusTracker );
		} );
	} );

	describe( 'current()', () => {
		it( 'returns null when no view is focused', () => {
			expect( cycler.current ).to.equal( null );

			focusTracker.focusedElement = focusables.get( 2 ).element;
			expect( cycler.current ).to.equal( 2 );

			focusTracker.focusedElement = null;
			expect( cycler.current ).to.equal( null );
		} );
	} );

	describe( 'first()', () => {
		it( 'returns first focusable view', () => {
			expect( cycler.first ).to.equal( focusables.get( 1 ) );
		} );

		it( 'returns null when no focusable items', () => {
			focusables = new ViewCollection( [ nonFocusable(), nonFocusable() ] );
			cycler = new FocusCycler( { focusables, focusTracker } );

			expect( cycler.first ).to.be.null;
		} );

		it( 'returns null when no items', () => {
			focusables = new ViewCollection();
			cycler = new FocusCycler( { focusables, focusTracker } );

			expect( cycler.first ).to.be.null;
		} );

		it( 'should ignore items with an element detached from DOM', () => {
			focusables = new ViewCollection( [ focusable( { isDetached: true } ), focusable() ] );
			cycler = new FocusCycler( { focusables, focusTracker } );

			expect( cycler.first ).to.equal( focusables.get( 1 ) );
		} );

		it( 'should ignore items with display: none', () => {
			focusables = new ViewCollection( [ focusable( { display: 'none' } ), focusable() ] );
			cycler = new FocusCycler( { focusables, focusTracker } );

			expect( cycler.first ).to.equal( focusables.get( 1 ) );
		} );

		it( 'should ignore items with an element belonging to an invisible ancestor', () => {
			focusables = new ViewCollection( [ focusable( { hiddenParent: true } ), focusable() ] );
			cycler = new FocusCycler( { focusables, focusTracker } );

			expect( cycler.first ).to.equal( focusables.get( 1 ) );

			focusables.get( 0 ).element.parentNode.remove();
		} );
	} );

	describe( 'last()', () => {
		it( 'returns last focusable view', () => {
			expect( cycler.last ).to.equal( focusables.get( 3 ) );
		} );

		it( 'returns null when no focusable items', () => {
			focusables = new ViewCollection( [ nonFocusable(), nonFocusable() ] );
			cycler = new FocusCycler( { focusables, focusTracker } );

			expect( cycler.last ).to.be.null;
		} );

		it( 'returns null when no items', () => {
			focusables = new ViewCollection();
			cycler = new FocusCycler( { focusables, focusTracker } );

			expect( cycler.last ).to.be.null;
		} );

		it( 'should ignore items with an element detached from DOM', () => {
			focusables = new ViewCollection( [ focusable(), focusable( { isDetached: true } ) ] );
			cycler = new FocusCycler( { focusables, focusTracker } );

			expect( cycler.last ).to.equal( focusables.get( 0 ) );
		} );

		it( 'should ignore items with display: none', () => {
			focusables = new ViewCollection( [ focusable(), focusable( { display: 'none' } ) ] );
			cycler = new FocusCycler( { focusables, focusTracker } );

			expect( cycler.last ).to.equal( focusables.get( 0 ) );
		} );

		it( 'should ignore items with an element belonging to an invisible ancestor', () => {
			focusables = new ViewCollection( [ focusable(), focusable( { hiddenParent: true } ) ] );
			cycler = new FocusCycler( { focusables, focusTracker } );

			expect( cycler.last ).to.equal( focusables.get( 0 ) );

			focusables.get( 1 ).element.parentNode.remove();
		} );
	} );

	describe( 'next()', () => {
		it( 'cycles to return the next focusable view', () => {
			focusTracker.focusedElement = focusables.get( 2 ).element;
			expect( cycler.next ).to.equal( focusables.get( 3 ) );

			focusTracker.focusedElement = focusables.get( 3 ).element;
			expect( cycler.next ).to.equal( focusables.get( 1 ) );

			focusTracker.focusedElement = focusables.get( 1 ).element;
			expect( cycler.next ).to.equal( focusables.get( 2 ) );
		} );

		it( 'focuses the first focusable view when no view is focused', () => {
			focusTracker.focusedElement = null;

			expect( cycler.next ).to.equal( focusables.get( 1 ) );
		} );

		it( 'returns null when no items', () => {
			focusables = new ViewCollection();
			cycler = new FocusCycler( { focusables, focusTracker } );

			expect( cycler.next ).to.be.null;
		} );

		it( 'returns null when no focusable items', () => {
			focusables = new ViewCollection( [ nonFocusable(), nonFocusable() ] );
			cycler = new FocusCycler( { focusables, focusTracker } );

			expect( cycler.next ).to.be.null;
		} );

		it( 'returns null if the only focusable in focusables', () => {
			focusables = new ViewCollection( [ nonFocusable(), focusable(), nonFocusable() ] );
			cycler = new FocusCycler( { focusables, focusTracker } );

			focusTracker.focusedElement = focusables.get( 1 ).element;

			expect( cycler.first ).to.equal( focusables.get( 1 ) );
			expect( cycler.next ).to.be.null;
		} );

		it( 'should ignore items with an element detached from DOM', () => {
			const visibleFocusableA = focusable();
			const inVisibleFocusable = focusable( { isDetached: true } );
			const visibleFocusableB = focusable();

			focusables = new ViewCollection( [ visibleFocusableA, inVisibleFocusable, visibleFocusableB ] );
			cycler = new FocusCycler( { focusables, focusTracker } );

			focusTracker.focusedElement = focusables.get( 0 ).element;

			expect( cycler.first ).to.equal( focusables.get( 0 ) );
			expect( cycler.next ).to.equal( visibleFocusableB );
		} );

		it( 'should ignore items with display: none', () => {
			const visibleFocusableA = focusable();
			const inVisibleFocusable = focusable( { display: 'none' } );
			const visibleFocusableB = focusable();

			focusables = new ViewCollection( [ visibleFocusableA, inVisibleFocusable, visibleFocusableB ] );
			cycler = new FocusCycler( { focusables, focusTracker } );

			focusTracker.focusedElement = focusables.get( 0 ).element;

			expect( cycler.first ).to.equal( focusables.get( 0 ) );
			expect( cycler.next ).to.equal( visibleFocusableB );
		} );

		it( 'should ignore items with an element belonging to an invisible ancestor', () => {
			const visibleFocusableA = focusable();
			const visibleFocusableB = focusable();
			const inVisibleFocusable = focusable( { hiddenParent: true } );

			focusables = new ViewCollection( [ visibleFocusableA, inVisibleFocusable, visibleFocusableB ] );
			cycler = new FocusCycler( { focusables, focusTracker } );

			focusTracker.focusedElement = focusables.get( 0 ).element;

			expect( cycler.first ).to.equal( focusables.get( 0 ) );
			expect( cycler.next ).to.equal( visibleFocusableB );

			inVisibleFocusable.element.parentNode.remove();
		} );
	} );

	describe( 'previous()', () => {
		it( 'cycles to return the previous focusable view', () => {
			focusTracker.focusedElement = focusables.get( 1 ).element;
			expect( cycler.previous ).to.equal( focusables.get( 3 ) );

			focusTracker.focusedElement = focusables.get( 2 ).element;
			expect( cycler.previous ).to.equal( focusables.get( 1 ) );

			focusTracker.focusedElement = focusables.get( 3 ).element;
			expect( cycler.previous ).to.equal( focusables.get( 2 ) );
		} );

		it( 'focuses the last focusable view when no view is focused', () => {
			focusTracker.focusedElement = null;

			expect( cycler.previous ).to.equal( focusables.get( 3 ) );
		} );

		it( 'returns null when no items', () => {
			focusables = new ViewCollection();
			cycler = new FocusCycler( { focusables, focusTracker } );

			expect( cycler.previous ).to.be.null;
		} );

		it( 'returns null when no focusable items', () => {
			focusables = new ViewCollection( [ nonFocusable(), nonFocusable() ] );
			cycler = new FocusCycler( { focusables, focusTracker } );

			expect( cycler.previous ).to.be.null;
		} );

		it( 'returns null if the only focusable in focusables', () => {
			focusables = new ViewCollection( [ nonFocusable(), focusable(), nonFocusable() ] );
			cycler = new FocusCycler( { focusables, focusTracker } );

			focusTracker.focusedElement = focusables.get( 1 ).element;

			expect( cycler.first ).to.equal( focusables.get( 1 ) );
			expect( cycler.previous ).to.be.null;
		} );

		it( 'should ignore items with an element detached from DOM', () => {
			const visibleFocusableA = focusable();
			const inVisibleFocusable = focusable( { isDetached: true } );
			const visibleFocusableB = focusable();

			focusables = new ViewCollection( [ visibleFocusableA, inVisibleFocusable, visibleFocusableB ] );
			cycler = new FocusCycler( { focusables, focusTracker } );

			focusTracker.focusedElement = focusables.get( 2 ).element;

			expect( cycler.first ).to.equal( focusables.get( 0 ) );
			expect( cycler.previous ).to.equal( visibleFocusableA );
		} );

		it( 'should ignore items with display: none', () => {
			const visibleFocusableA = focusable();
			const inVisibleFocusable = focusable( { display: 'none' } );
			const visibleFocusableB = focusable();

			focusables = new ViewCollection( [ visibleFocusableA, inVisibleFocusable, visibleFocusableB ] );
			cycler = new FocusCycler( { focusables, focusTracker } );

			focusTracker.focusedElement = focusables.get( 2 ).element;

			expect( cycler.first ).to.equal( focusables.get( 0 ) );
			expect( cycler.previous ).to.equal( visibleFocusableA );
		} );

		it( 'should ignore items with an element belonging to an invisible ancestor', () => {
			const visibleFocusableA = focusable();
			const visibleFocusableB = focusable();
			const inVisibleFocusable = focusable( { hiddenParent: true } );

			focusables = new ViewCollection( [ visibleFocusableA, inVisibleFocusable, visibleFocusableB ] );
			cycler = new FocusCycler( { focusables, focusTracker } );

			focusTracker.focusedElement = focusables.get( 2 ).element;

			expect( cycler.first ).to.equal( focusables.get( 0 ) );
			expect( cycler.next ).to.equal( visibleFocusableA );

			inVisibleFocusable.element.parentNode.remove();
		} );
	} );

	describe( 'focusFirst()', () => {
		it( 'focuses first focusable view', () => {
			cycler.focusFirst();

			sinon.assert.calledOnce( focusables.get( 1 ).focus );
		} );

		it( 'does not throw when no focusable items', () => {
			focusables = new ViewCollection( [ nonFocusable(), nonFocusable() ] );
			cycler = new FocusCycler( { focusables, focusTracker } );

			expect( () => {
				cycler.focusFirst();
			} ).to.not.throw();
		} );

		it( 'does not throw when no items', () => {
			focusables = new ViewCollection();
			cycler = new FocusCycler( { focusables, focusTracker } );

			expect( () => {
				cycler.focusFirst();
			} ).to.not.throw();
		} );

		it( 'ignores invisible items', () => {
			const item = focusable();

			focusables = new ViewCollection( [ nonFocusable(), focusable( { display: 'none' } ), item ] );
			cycler = new FocusCycler( { focusables, focusTracker } );

			cycler.focusFirst();
			sinon.assert.calledOnce( item.focus );
		} );
	} );

	describe( 'focusLast()', () => {
		it( 'focuses last focusable view', () => {
			cycler.focusLast();

			sinon.assert.calledOnce( focusables.get( 3 ).focus );
		} );

		it( 'does not throw when no focusable items', () => {
			focusables = new ViewCollection( [ nonFocusable(), nonFocusable() ] );
			cycler = new FocusCycler( { focusables, focusTracker } );

			expect( () => {
				cycler.focusLast();
			} ).to.not.throw();
		} );

		it( 'does not throw when no items', () => {
			focusables = new ViewCollection();
			cycler = new FocusCycler( { focusables, focusTracker } );

			expect( () => {
				cycler.focusLast();
			} ).to.not.throw();
		} );
	} );

	describe( 'focusNext()', () => {
		it( 'focuses next focusable view', () => {
			focusTracker.focusedElement = focusables.get( 2 ).element;
			cycler.focusNext();

			sinon.assert.calledOnce( focusables.get( 3 ).focus );
		} );

		it( 'does not throw when no focusable items', () => {
			focusables = new ViewCollection( [ nonFocusable(), nonFocusable() ] );
			cycler = new FocusCycler( { focusables, focusTracker } );

			expect( () => {
				cycler.focusNext();
			} ).to.not.throw();
		} );

		it( 'does not throw when no items', () => {
			focusables = new ViewCollection();
			cycler = new FocusCycler( { focusables, focusTracker } );

			expect( () => {
				cycler.focusNext();
			} ).to.not.throw();
		} );
	} );

	describe( 'focusPrevious()', () => {
		it( 'focuses previous focusable view', () => {
			focusTracker.focusedElement = focusables.get( 1 ).element;
			cycler.focusPrevious();

			sinon.assert.calledOnce( focusables.get( 3 ).focus );
		} );

		it( 'does not throw when no focusable items', () => {
			focusables = new ViewCollection( [ nonFocusable(), nonFocusable() ] );
			cycler = new FocusCycler( { focusables, focusTracker } );

			expect( () => {
				cycler.focusPrevious();
			} ).to.not.throw();
		} );

		it( 'does not throw when no items', () => {
			focusables = new ViewCollection();
			cycler = new FocusCycler( { focusables, focusTracker } );

			expect( () => {
				cycler.focusPrevious();
			} ).to.not.throw();
		} );
	} );

	describe( 'keystrokes', () => {
		it( 'creates event listeners', () => {
			const keystrokeHandler = new KeystrokeHandler();

			cycler = new FocusCycler( {
				focusables, focusTracker, keystrokeHandler,
				actions: {
					focusPrevious: 'arrowup',
					focusNext: 'arrowdown'
				}
			} );

			const keyEvtData = {
				keyCode: keyCodes.arrowup,
				preventDefault: sinon.spy(),
				stopPropagation: sinon.spy()
			};

			const spy1 = sinon.spy( cycler, 'focusPrevious' );
			const spy2 = sinon.spy( cycler, 'focusNext' );

			keystrokeHandler.press( keyEvtData );

			sinon.assert.calledOnce( spy1 );
			sinon.assert.calledOnce( keyEvtData.preventDefault );
			sinon.assert.calledOnce( keyEvtData.stopPropagation );
			sinon.assert.notCalled( spy2 );

			keyEvtData.keyCode = keyCodes.arrowdown;

			keystrokeHandler.press( keyEvtData );

			sinon.assert.calledOnce( spy1 );
			sinon.assert.calledTwice( keyEvtData.preventDefault );
			sinon.assert.calledTwice( keyEvtData.stopPropagation );
			sinon.assert.calledOnce( spy2 );
		} );

		it( 'supports array keystroke syntax', () => {
			const keystrokeHandler = new KeystrokeHandler();

			cycler = new FocusCycler( {
				focusables, focusTracker, keystrokeHandler,
				actions: {
					focusPrevious: [ 'arrowup', 'arrowleft' ]
				}
			} );

			const keyEvtData = {
				keyCode: keyCodes.arrowleft,
				preventDefault: sinon.spy(),
				stopPropagation: sinon.spy()
			};

			const spy = sinon.spy( cycler, 'focusPrevious' );

			keystrokeHandler.press( keyEvtData );

			sinon.assert.calledOnce( spy );
			sinon.assert.calledOnce( keyEvtData.preventDefault );
			sinon.assert.calledOnce( keyEvtData.stopPropagation );
		} );
	} );
} );

function nonFocusable( { display = 'block', isDetached = false, hiddenParent = false } = {} ) {
	const view = new View();
	view.element = document.createElement( 'div' );
	view.element.setAttribute( 'focus-cycler-test-element', true );
	view.element.style.display = display;

	if ( hiddenParent ) {
		const invisibleParent = document.createElement( 'div' );
		invisibleParent.style.display = 'none';
		invisibleParent.appendChild( view.element );
		document.body.appendChild( invisibleParent );
	} else if ( !isDetached ) {
		document.body.appendChild( view.element );
	}

	return view;
}

function focusable( ...args ) {
	const view = nonFocusable( ...args );

	view.focus = sinon.spy();

	return view;
}<|MERGE_RESOLUTION|>--- conflicted
+++ resolved
@@ -1,19 +1,14 @@
 /**
-<<<<<<< HEAD
- * @license Copyright (c) 2003-2022, CKSource - Frederico Knabben. All rights reserved.
-=======
  * @license Copyright (c) 2003-2022, CKSource Holding sp. z o.o. All rights reserved.
->>>>>>> e391ddb7
  * For licensing, see LICENSE.md or https://ckeditor.com/legal/ckeditor-oss-license
  */
-
-/* global document */
 
 import ViewCollection from '../src/viewcollection';
 import View from '../src/view';
 import FocusCycler from '../src/focuscycler';
 import KeystrokeHandler from '@ckeditor/ckeditor5-utils/src/keystrokehandler';
 import { keyCodes } from '@ckeditor/ckeditor5-utils/src/keyboard';
+import global from '@ckeditor/ckeditor5-utils/src/dom/global';
 import testUtils from '@ckeditor/ckeditor5-core/tests/_utils/utils';
 
 describe( 'FocusCycler', () => {
@@ -22,6 +17,7 @@
 	testUtils.createSinonSandbox();
 
 	beforeEach( () => {
+		testUtils.sinon.stub( global.window, 'getComputedStyle' );
 		focusables = new ViewCollection( [
 			nonFocusable(),
 			focusable(),
@@ -38,10 +34,6 @@
 		} );
 	} );
 
-	afterEach( () => {
-		Array.from( document.querySelectorAll( '[focus-cycler-test-element]' ) ).forEach( element => element.remove() );
-	} );
-
 	describe( 'constructor()', () => {
 		it( 'sets class properties', () => {
 			expect( cycler.focusables ).to.equal( focusables );
@@ -79,29 +71,6 @@
 
 			expect( cycler.first ).to.be.null;
 		} );
-
-		it( 'should ignore items with an element detached from DOM', () => {
-			focusables = new ViewCollection( [ focusable( { isDetached: true } ), focusable() ] );
-			cycler = new FocusCycler( { focusables, focusTracker } );
-
-			expect( cycler.first ).to.equal( focusables.get( 1 ) );
-		} );
-
-		it( 'should ignore items with display: none', () => {
-			focusables = new ViewCollection( [ focusable( { display: 'none' } ), focusable() ] );
-			cycler = new FocusCycler( { focusables, focusTracker } );
-
-			expect( cycler.first ).to.equal( focusables.get( 1 ) );
-		} );
-
-		it( 'should ignore items with an element belonging to an invisible ancestor', () => {
-			focusables = new ViewCollection( [ focusable( { hiddenParent: true } ), focusable() ] );
-			cycler = new FocusCycler( { focusables, focusTracker } );
-
-			expect( cycler.first ).to.equal( focusables.get( 1 ) );
-
-			focusables.get( 0 ).element.parentNode.remove();
-		} );
 	} );
 
 	describe( 'last()', () => {
@@ -121,29 +90,6 @@
 			cycler = new FocusCycler( { focusables, focusTracker } );
 
 			expect( cycler.last ).to.be.null;
-		} );
-
-		it( 'should ignore items with an element detached from DOM', () => {
-			focusables = new ViewCollection( [ focusable(), focusable( { isDetached: true } ) ] );
-			cycler = new FocusCycler( { focusables, focusTracker } );
-
-			expect( cycler.last ).to.equal( focusables.get( 0 ) );
-		} );
-
-		it( 'should ignore items with display: none', () => {
-			focusables = new ViewCollection( [ focusable(), focusable( { display: 'none' } ) ] );
-			cycler = new FocusCycler( { focusables, focusTracker } );
-
-			expect( cycler.last ).to.equal( focusables.get( 0 ) );
-		} );
-
-		it( 'should ignore items with an element belonging to an invisible ancestor', () => {
-			focusables = new ViewCollection( [ focusable(), focusable( { hiddenParent: true } ) ] );
-			cycler = new FocusCycler( { focusables, focusTracker } );
-
-			expect( cycler.last ).to.equal( focusables.get( 0 ) );
-
-			focusables.get( 1 ).element.parentNode.remove();
 		} );
 	} );
 
@@ -188,50 +134,6 @@
 			expect( cycler.first ).to.equal( focusables.get( 1 ) );
 			expect( cycler.next ).to.be.null;
 		} );
-
-		it( 'should ignore items with an element detached from DOM', () => {
-			const visibleFocusableA = focusable();
-			const inVisibleFocusable = focusable( { isDetached: true } );
-			const visibleFocusableB = focusable();
-
-			focusables = new ViewCollection( [ visibleFocusableA, inVisibleFocusable, visibleFocusableB ] );
-			cycler = new FocusCycler( { focusables, focusTracker } );
-
-			focusTracker.focusedElement = focusables.get( 0 ).element;
-
-			expect( cycler.first ).to.equal( focusables.get( 0 ) );
-			expect( cycler.next ).to.equal( visibleFocusableB );
-		} );
-
-		it( 'should ignore items with display: none', () => {
-			const visibleFocusableA = focusable();
-			const inVisibleFocusable = focusable( { display: 'none' } );
-			const visibleFocusableB = focusable();
-
-			focusables = new ViewCollection( [ visibleFocusableA, inVisibleFocusable, visibleFocusableB ] );
-			cycler = new FocusCycler( { focusables, focusTracker } );
-
-			focusTracker.focusedElement = focusables.get( 0 ).element;
-
-			expect( cycler.first ).to.equal( focusables.get( 0 ) );
-			expect( cycler.next ).to.equal( visibleFocusableB );
-		} );
-
-		it( 'should ignore items with an element belonging to an invisible ancestor', () => {
-			const visibleFocusableA = focusable();
-			const visibleFocusableB = focusable();
-			const inVisibleFocusable = focusable( { hiddenParent: true } );
-
-			focusables = new ViewCollection( [ visibleFocusableA, inVisibleFocusable, visibleFocusableB ] );
-			cycler = new FocusCycler( { focusables, focusTracker } );
-
-			focusTracker.focusedElement = focusables.get( 0 ).element;
-
-			expect( cycler.first ).to.equal( focusables.get( 0 ) );
-			expect( cycler.next ).to.equal( visibleFocusableB );
-
-			inVisibleFocusable.element.parentNode.remove();
-		} );
 	} );
 
 	describe( 'previous()', () => {
@@ -274,50 +176,6 @@
 
 			expect( cycler.first ).to.equal( focusables.get( 1 ) );
 			expect( cycler.previous ).to.be.null;
-		} );
-
-		it( 'should ignore items with an element detached from DOM', () => {
-			const visibleFocusableA = focusable();
-			const inVisibleFocusable = focusable( { isDetached: true } );
-			const visibleFocusableB = focusable();
-
-			focusables = new ViewCollection( [ visibleFocusableA, inVisibleFocusable, visibleFocusableB ] );
-			cycler = new FocusCycler( { focusables, focusTracker } );
-
-			focusTracker.focusedElement = focusables.get( 2 ).element;
-
-			expect( cycler.first ).to.equal( focusables.get( 0 ) );
-			expect( cycler.previous ).to.equal( visibleFocusableA );
-		} );
-
-		it( 'should ignore items with display: none', () => {
-			const visibleFocusableA = focusable();
-			const inVisibleFocusable = focusable( { display: 'none' } );
-			const visibleFocusableB = focusable();
-
-			focusables = new ViewCollection( [ visibleFocusableA, inVisibleFocusable, visibleFocusableB ] );
-			cycler = new FocusCycler( { focusables, focusTracker } );
-
-			focusTracker.focusedElement = focusables.get( 2 ).element;
-
-			expect( cycler.first ).to.equal( focusables.get( 0 ) );
-			expect( cycler.previous ).to.equal( visibleFocusableA );
-		} );
-
-		it( 'should ignore items with an element belonging to an invisible ancestor', () => {
-			const visibleFocusableA = focusable();
-			const visibleFocusableB = focusable();
-			const inVisibleFocusable = focusable( { hiddenParent: true } );
-
-			focusables = new ViewCollection( [ visibleFocusableA, inVisibleFocusable, visibleFocusableB ] );
-			cycler = new FocusCycler( { focusables, focusTracker } );
-
-			focusTracker.focusedElement = focusables.get( 2 ).element;
-
-			expect( cycler.first ).to.equal( focusables.get( 0 ) );
-			expect( cycler.next ).to.equal( visibleFocusableA );
-
-			inVisibleFocusable.element.parentNode.remove();
 		} );
 	} );
 
@@ -349,7 +207,7 @@
 		it( 'ignores invisible items', () => {
 			const item = focusable();
 
-			focusables = new ViewCollection( [ nonFocusable(), focusable( { display: 'none' } ), item ] );
+			focusables = new ViewCollection( [ nonFocusable(), focusable( true ), item ] );
 			cycler = new FocusCycler( { focusables, focusTracker } );
 
 			cycler.focusFirst();
@@ -502,26 +360,21 @@
 	} );
 } );
 
-function nonFocusable( { display = 'block', isDetached = false, hiddenParent = false } = {} ) {
+function nonFocusable( isHidden ) {
 	const view = new View();
-	view.element = document.createElement( 'div' );
-	view.element.setAttribute( 'focus-cycler-test-element', true );
-	view.element.style.display = display;
-
-	if ( hiddenParent ) {
-		const invisibleParent = document.createElement( 'div' );
-		invisibleParent.style.display = 'none';
-		invisibleParent.appendChild( view.element );
-		document.body.appendChild( invisibleParent );
-	} else if ( !isDetached ) {
-		document.body.appendChild( view.element );
-	}
+	view.element = Math.random();
+
+	global.window.getComputedStyle
+		.withArgs( view.element )
+		.returns( {
+			display: isHidden ? 'none' : 'block'
+		} );
 
 	return view;
 }
 
-function focusable( ...args ) {
-	const view = nonFocusable( ...args );
+function focusable( isHidden ) {
+	const view = nonFocusable( isHidden );
 
 	view.focus = sinon.spy();
 
