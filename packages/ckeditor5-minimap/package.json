{
  "name": "@ckeditor/ckeditor5-minimap",
  "version": "34.0.0",
  "description": "Content minimap feature for CKEditor 5.",
  "keywords": [
    "ckeditor",
    "ckeditor5",
    "ckeditor 5",
    "ckeditor5-feature",
    "ckeditor5-plugin",
    "ckeditor5-dll"
  ],
  "main": "src/index.js",
  "dependencies": {
    "ckeditor5": "^34.0.0"
  },
  "devDependencies": {
<<<<<<< HEAD
    "@ckeditor/ckeditor5-alignment": "^33.0.0",
    "@ckeditor/ckeditor5-basic-styles": "^33.0.0",
    "@ckeditor/ckeditor5-cloud-services": "^33.0.0",
    "@ckeditor/ckeditor5-code-block": "^33.0.0",
    "@ckeditor/ckeditor5-core": "^33.0.0",
    "@ckeditor/ckeditor5-dev-utils": "^30.0.0",
    "@ckeditor/ckeditor5-easy-image": "^33.0.0",
    "@ckeditor/ckeditor5-editor-decoupled": "^33.0.0",
    "@ckeditor/ckeditor5-font": "^33.0.0",
    "@ckeditor/ckeditor5-image": "^33.0.0",
    "@ckeditor/ckeditor5-indent": "^33.0.0",
    "@ckeditor/ckeditor5-page-break": "^33.0.0",
    "@ckeditor/ckeditor5-table": "^33.0.0",
    "@ckeditor/ckeditor5-theme-lark": "^33.0.0",
=======
    "@ckeditor/ckeditor5-alignment": "^34.0.0",
    "@ckeditor/ckeditor5-basic-styles": "^34.0.0",
    "@ckeditor/ckeditor5-cloud-services": "^34.0.0",
    "@ckeditor/ckeditor5-code-block": "^34.0.0",
    "@ckeditor/ckeditor5-core": "^34.0.0",
    "@ckeditor/ckeditor5-dev-utils": "^30.0.0",
    "@ckeditor/ckeditor5-easy-image": "^34.0.0",
    "@ckeditor/ckeditor5-editor-decoupled": "^34.0.0",
    "@ckeditor/ckeditor5-font": "^34.0.0",
    "@ckeditor/ckeditor5-image": "^34.0.0",
    "@ckeditor/ckeditor5-indent": "^34.0.0",
    "@ckeditor/ckeditor5-page-break": "^34.0.0",
    "@ckeditor/ckeditor5-table": "^34.0.0",
    "@ckeditor/ckeditor5-theme-lark": "^34.0.0",
>>>>>>> 37433d10
    "webpack": "^5.58.1",
    "webpack-cli": "^4.9.0"
  },
  "engines": {
    "node": ">=14.0.0",
    "npm": ">=5.7.1"
  },
  "author": "CKSource (http://cksource.com/)",
  "license": "GPL-2.0-or-later",
  "homepage": "https://ckeditor.com/ckeditor-5",
  "bugs": "https://github.com/ckeditor/ckeditor5/issues",
  "repository": {
    "type": "git",
    "url": "https://github.com/ckeditor/ckeditor5.git",
    "directory": "packages/ckeditor5-minimap"
  },
  "files": [
    "lang",
    "src",
    "theme",
    "build",
    "ckeditor5-metadata.json"
  ],
  "scripts": {
    "dll:build": "webpack"
  }
}<|MERGE_RESOLUTION|>--- conflicted
+++ resolved
@@ -15,22 +15,6 @@
     "ckeditor5": "^34.0.0"
   },
   "devDependencies": {
-<<<<<<< HEAD
-    "@ckeditor/ckeditor5-alignment": "^33.0.0",
-    "@ckeditor/ckeditor5-basic-styles": "^33.0.0",
-    "@ckeditor/ckeditor5-cloud-services": "^33.0.0",
-    "@ckeditor/ckeditor5-code-block": "^33.0.0",
-    "@ckeditor/ckeditor5-core": "^33.0.0",
-    "@ckeditor/ckeditor5-dev-utils": "^30.0.0",
-    "@ckeditor/ckeditor5-easy-image": "^33.0.0",
-    "@ckeditor/ckeditor5-editor-decoupled": "^33.0.0",
-    "@ckeditor/ckeditor5-font": "^33.0.0",
-    "@ckeditor/ckeditor5-image": "^33.0.0",
-    "@ckeditor/ckeditor5-indent": "^33.0.0",
-    "@ckeditor/ckeditor5-page-break": "^33.0.0",
-    "@ckeditor/ckeditor5-table": "^33.0.0",
-    "@ckeditor/ckeditor5-theme-lark": "^33.0.0",
-=======
     "@ckeditor/ckeditor5-alignment": "^34.0.0",
     "@ckeditor/ckeditor5-basic-styles": "^34.0.0",
     "@ckeditor/ckeditor5-cloud-services": "^34.0.0",
@@ -45,7 +29,6 @@
     "@ckeditor/ckeditor5-page-break": "^34.0.0",
     "@ckeditor/ckeditor5-table": "^34.0.0",
     "@ckeditor/ckeditor5-theme-lark": "^34.0.0",
->>>>>>> 37433d10
     "webpack": "^5.58.1",
     "webpack-cli": "^4.9.0"
   },
