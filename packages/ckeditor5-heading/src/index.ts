--- conflicted
+++ resolved
@@ -7,12 +7,8 @@
  * @module heading
  */
 
-<<<<<<< HEAD
-export { default as Heading, type HeadingOption, type HeadingConfig } from './heading';
-=======
 export { default as Heading } from './heading';
 export type { HeadingOption } from './headingconfig';
->>>>>>> 2a8f267f
 export { default as HeadingEditing } from './headingediting';
 export { default as HeadingUI } from './headingui';
 export { default as HeadingButtonsUI } from './headingbuttonsui';
