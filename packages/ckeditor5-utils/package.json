{
  "name": "@ckeditor/ckeditor5-utils",
  "version": "34.2.0",
  "description": "Miscellaneous utilities used by CKEditor 5.",
  "keywords": [
    "ckeditor",
    "ckeditor5",
    "ckeditor 5",
    "ckeditor5-lib",
    "ckeditor5-dll"
  ],
  "main": "src/index.ts",
  "dependencies": {
    "lodash-es": "^4.17.15"
  },
  "devDependencies": {
    "@ckeditor/ckeditor5-build-classic": "^34.2.0",
    "@ckeditor/ckeditor5-editor-classic": "^34.2.0",
    "@ckeditor/ckeditor5-core": "^34.2.0",
    "@ckeditor/ckeditor5-engine": "^34.2.0",
    "@types/lodash-es": "^4.17.6",
    "typescript": "^4.6.4"
  },
  "depcheckIgnore": [
	  "typescript"
  ],
  "engines": {
    "node": ">=14.0.0",
    "npm": ">=5.7.1"
  },
  "author": "CKSource (http://cksource.com/)",
  "license": "GPL-2.0-or-later",
  "homepage": "https://ckeditor.com/ckeditor-5",
  "bugs": "https://github.com/ckeditor/ckeditor5/issues",
  "repository": {
    "type": "git",
    "url": "https://github.com/ckeditor/ckeditor5.git",
    "directory": "packages/ckeditor5-utils"
  },
  "files": [
    "lang",
    "src/**/*.js",
    "src/**/*.d.ts",
    "theme",
<<<<<<< HEAD
    "ckeditor5-metadata.json"
  ],
  "scripts": {
    "build": "tsc -p ./tsconfig.release.json",
    "postversion": "npm run build"
  }
=======
    "ckeditor5-metadata.json",
    "CHANGELOG.md"
  ]
>>>>>>> 790c4d07
}<|MERGE_RESOLUTION|>--- conflicted
+++ resolved
@@ -42,16 +42,11 @@
     "src/**/*.js",
     "src/**/*.d.ts",
     "theme",
-<<<<<<< HEAD
-    "ckeditor5-metadata.json"
+    "ckeditor5-metadata.json",
+    "CHANGELOG.md"
   ],
   "scripts": {
     "build": "tsc -p ./tsconfig.release.json",
     "postversion": "npm run build"
   }
-=======
-    "ckeditor5-metadata.json",
-    "CHANGELOG.md"
-  ]
->>>>>>> 790c4d07
 }