--- conflicted
+++ resolved
@@ -1,9 +1,5 @@
 /**
-<<<<<<< HEAD
- * @license Copyright (c) 2003-2022, CKSource - Frederico Knabben. All rights reserved.
-=======
  * @license Copyright (c) 2003-2022, CKSource Holding sp. z o.o. All rights reserved.
->>>>>>> e391ddb7
  * For licensing, see LICENSE.md or https://ckeditor.com/legal/ckeditor-oss-license
  */
 
@@ -74,10 +70,10 @@
 		// The callback will check whether it is a new batch and in that case the buffer will be flushed.
 		//
 		// The reason why the buffer needs to be flushed whenever a new batch appears is that the changes added afterwards
-		// should be added to a new batch. For instance, when the user types, then inserts an image, and then types again,
+		// should be added to a new batch. For instance, when the  user types, then inserts an image, and then types again,
 		// the characters typed after inserting the image should be added to a different batch than the characters typed before.
 		this._changeCallback = ( evt, batch ) => {
-			if ( batch.isLocal && batch.isUndoable && batch !== this._batch ) {
+			if ( batch.type != 'transparent' && batch !== this._batch ) {
 				this._reset( true );
 			}
 		};
@@ -121,7 +117,7 @@
 	 */
 	get batch() {
 		if ( !this._batch ) {
-			this._batch = this.model.createBatch( { isTyping: true } );
+			this._batch = this.model.createBatch();
 		}
 
 		return this._batch;
