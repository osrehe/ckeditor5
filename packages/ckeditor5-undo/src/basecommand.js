/**
<<<<<<< HEAD
 * @license Copyright (c) 2003-2022, CKSource - Frederico Knabben. All rights reserved.
=======
 * @license Copyright (c) 2003-2022, CKSource Holding sp. z o.o. All rights reserved.
>>>>>>> e391ddb7
 * For licensing, see LICENSE.md or https://ckeditor.com/legal/ckeditor-oss-license
 */

/**
 * @module undo/basecommand
 */

import Command from '@ckeditor/ckeditor5-core/src/command';
import { transformSets } from '@ckeditor/ckeditor5-engine/src/model/operation/transform';

/**
 * Base class for undo feature commands: {@link module:undo/undocommand~UndoCommand} and {@link module:undo/redocommand~RedoCommand}.
 *
 * @protected
 * @extends module:core/command~Command
 */
export default class BaseCommand extends Command {
	constructor( editor ) {
		super( editor );

		/**
		 * Stack of items stored by the command. These are pairs of:
		 *
		 * * {@link module:engine/model/batch~Batch batch} saved by the command,
		 * * {@link module:engine/model/selection~Selection selection} state at the moment of saving the batch.
		 *
		 * @protected
		 * @member {Array} #_stack
		 */
		this._stack = [];

		/**
		 * Stores all batches that were created by this command.
		 *
		 * @protected
		 * @member {WeakSet.<module:engine/model/batch~Batch>} #_createdBatches
		 */
		this._createdBatches = new WeakSet();

		// Refresh state, so the command is inactive right after initialization.
		this.refresh();

		// Set the transparent batch for the `editor.data.set()` call if the
		// batch type is not set already.
		this.listenTo( editor.data, 'set', ( evt, data ) => {
			// Create a shallow copy of the options to not change the original args.
			// And make sure that an object is assigned to data[ 1 ].
			data[ 1 ] = { ...data[ 1 ] };

			const options = data[ 1 ];

			// If batch type is not set, default to non-undoable batch.
			if ( !options.batchType ) {
				options.batchType = { isUndoable: false };
			}
		}, { priority: 'high' } );

		// Clear the stack for the `transparent` batches.
		this.listenTo( editor.data, 'set', ( evt, data ) => {
			// We can assume that the object exists and it has `batchType` property.
			// It was ensured with a higher priority listener before.
			const options = data[ 1 ];

			if ( !options.batchType.isUndoable ) {
				this.clearStack();
			}
		} );
	}

	/**
	 * @inheritDoc
	 */
	refresh() {
		this.isEnabled = this._stack.length > 0;
	}

	/**
	 * Stores a batch in the command, together with the selection state of the {@link module:engine/model/document~Document document}
	 * created by the editor which this command is registered to.
	 *
	 * @param {module:engine/model/batch~Batch} batch The batch to add.
	 */
	addBatch( batch ) {
		const docSelection = this.editor.model.document.selection;

		const selection = {
			ranges: docSelection.hasOwnRange ? Array.from( docSelection.getRanges() ) : [],
			isBackward: docSelection.isBackward
		};

		this._stack.push( { batch, selection } );
		this.refresh();
	}

	/**
	 * Removes all items from the stack.
	 */
	clearStack() {
		this._stack = [];
		this.refresh();
	}

	/**
	 * Restores the {@link module:engine/model/document~Document#selection document selection} state after a batch was undone.
	 *
	 * @protected
	 * @param {Array.<module:engine/model/range~Range>} ranges Ranges to be restored.
	 * @param {Boolean} isBackward A flag describing whether the restored range was selected forward or backward.
	 * @param {Array.<module:engine/model/operation/operation~Operation>} operations Operations which has been applied
	 * since selection has been stored.
	 */
	_restoreSelection( ranges, isBackward, operations ) {
		const model = this.editor.model;
		const document = model.document;

		// This will keep the transformed selection ranges.
		const selectionRanges = [];

		// Transform all ranges from the restored selection.
		const transformedRangeGroups = ranges.map( range => range.getTransformedByOperations( operations ) );
		const allRanges = transformedRangeGroups.flat();

		for ( const rangeGroup of transformedRangeGroups ) {
			// While transforming there could appear ranges that are contained by other ranges, we shall ignore them.
			const transformed = rangeGroup
				.filter( range => range.root != document.graveyard )
				.filter( range => !isRangeContainedByAnyOtherRange( range, allRanges ) );

			// All the transformed ranges ended up in graveyard.
			if ( !transformed.length ) {
				continue;
			}

			// After the range got transformed, we have an array of ranges. Some of those
			// ranges may be "touching" -- they can be next to each other and could be merged.
			normalizeRanges( transformed );

			// For each `range` from `ranges`, we take only one transformed range.
			// This is because we want to prevent situation where single-range selection
			// got transformed to multi-range selection.
			selectionRanges.push( transformed[ 0 ] );
		}

		// @if CK_DEBUG_ENGINE // console.log( `Restored selection by undo: ${ selectionRanges.join( ', ' ) }` );

		// `selectionRanges` may be empty if all ranges ended up in graveyard. If that is the case, do not restore selection.
		if ( selectionRanges.length ) {
			model.change( writer => {
				writer.setSelection( selectionRanges, { backward: isBackward } );
			} );
		}
	}

	/**
	 * Undoes a batch by reversing that batch, transforming reversed batch and finally applying it.
	 * This is a helper method for {@link #execute}.
	 *
	 * @protected
	 * @param {module:engine/model/batch~Batch} batchToUndo The batch to be undone.
	 * @param {module:engine/model/batch~Batch} undoingBatch The batch that will contain undoing changes.
	 */
	_undo( batchToUndo, undoingBatch ) {
		const model = this.editor.model;
		const document = model.document;

		// All changes done by the command execution will be saved as one batch.
		this._createdBatches.add( undoingBatch );

		const operationsToUndo = batchToUndo.operations.slice().filter( operation => operation.isDocumentOperation );
		operationsToUndo.reverse();

		// We will process each operation from `batchToUndo`, in reverse order. If there were operations A, B and C in undone batch,
		// we need to revert them in reverse order, so first C' (reversed C), then B', then A'.
		for ( const operationToUndo of operationsToUndo ) {
			const nextBaseVersion = operationToUndo.baseVersion + 1;
			const historyOperations = Array.from( document.history.getOperations( nextBaseVersion ) );

			const transformedSets = transformSets(
				[ operationToUndo.getReversed() ],
				historyOperations,
				{
					useRelations: true,
					document: this.editor.model.document,
					padWithNoOps: false,
					forceWeakRemove: true
				}
			);

			const reversedOperations = transformedSets.operationsA;

			// After reversed operation has been transformed by all history operations, apply it.
			for ( const operation of reversedOperations ) {
				// Before applying, add the operation to the `undoingBatch`.
				undoingBatch.addOperation( operation );
				model.applyOperation( operation );

				document.history.setOperationAsUndone( operationToUndo, operation );
			}
		}
	}
}

// Normalizes list of ranges by joining intersecting or "touching" ranges.
//
// @param {Array.<module:engine/model/range~Range>} ranges
//
function normalizeRanges( ranges ) {
	ranges.sort( ( a, b ) => a.start.isBefore( b.start ) ? -1 : 1 );

	for ( let i = 1; i < ranges.length; i++ ) {
		const previousRange = ranges[ i - 1 ];
		const joinedRange = previousRange.getJoined( ranges[ i ], true );

		if ( joinedRange ) {
			// Replace the ranges on the list with the new joined range.
			i--;
			ranges.splice( i, 2, joinedRange );
		}
	}
}

function isRangeContainedByAnyOtherRange( range, ranges ) {
	return ranges.some( otherRange => otherRange !== range && otherRange.containsRange( range, true ) );
}<|MERGE_RESOLUTION|>--- conflicted
+++ resolved
@@ -1,9 +1,5 @@
 /**
-<<<<<<< HEAD
- * @license Copyright (c) 2003-2022, CKSource - Frederico Knabben. All rights reserved.
-=======
  * @license Copyright (c) 2003-2022, CKSource Holding sp. z o.o. All rights reserved.
->>>>>>> e391ddb7
  * For licensing, see LICENSE.md or https://ckeditor.com/legal/ckeditor-oss-license
  */
 
@@ -55,19 +51,20 @@
 
 			const options = data[ 1 ];
 
-			// If batch type is not set, default to non-undoable batch.
-			if ( !options.batchType ) {
-				options.batchType = { isUndoable: false };
-			}
+			if ( options.batchType ) {
+				return;
+			}
+
+			options.batchType = 'transparent';
 		}, { priority: 'high' } );
 
 		// Clear the stack for the `transparent` batches.
 		this.listenTo( editor.data, 'set', ( evt, data ) => {
-			// We can assume that the object exists and it has `batchType` property.
-			// It was ensured with a higher priority listener before.
+			// We can assume that the object exists - it was ensured
+			// with the high priority listener before.
 			const options = data[ 1 ];
 
-			if ( !options.batchType.isUndoable ) {
+			if ( options.batchType === 'transparent' ) {
 				this.clearStack();
 			}
 		} );
