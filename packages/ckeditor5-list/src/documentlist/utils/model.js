/**
 * @license Copyright (c) 2003-2021, CKSource - Frederico Knabben. All rights reserved.
 * For licensing, see LICENSE.md or https://ckeditor.com/legal/ckeditor-oss-license
 */

/**
 * @module list/documentlist/utils/model
 */

import { uid } from 'ckeditor5/src/utils';
import ListWalker from './listwalker';

/**
 * Returns an array with all elements that represents the same list item.
 *
 * It means that values for `listIndent`, and `listItemId` for all items are equal.
 *
 * @protected
 * @param {module:engine/model/element~Element} listItem Starting list item element.
 * @return {Array.<module:engine/model/element~Element>}
 */
export function getAllListItemBlocks( listItem ) {
	return [
		...getListItemBlocks( listItem, { direction: 'backward' } ),
		...getListItemBlocks( listItem, { direction: 'forward' } )
	];
}

/**
 * Returns an array with elements that represents the same list item in the specified direction.
 *
 * It means that values for `listIndent` and `listItemId` for all items are equal.
 *
 * **Note**: For backward search the provided item is not included, but for forward search it is included in the result.
 *
 * @protected
 * @param {module:engine/model/element~Element} listItem Starting list item element.
 * @param {Object} [options]
 * @param {'forward'|'backward'} [options.direction='backward'] Walking direction.
 * @returns {Array.<module:engine/model/element~Element>}
 */
export function getListItemBlocks( listItem, options = {} ) {
	const isForward = options.direction == 'forward';

	const items = Array.from( new ListWalker( listItem, {
		direction: options.direction,
		includeSelf: isForward,
		sameIndent: true,
		sameItemId: true
	} ) );

	return isForward ? items : items.reverse();
}

/**
 * Returns a list items nested inside the given list item.
 *
 * @protected
 * @param {module:engine/model/element~Element} listItem Starting list item element.
 * @returns {Array.<module:engine/model/element~Element>}
 */
export function getNestedListBlocks( listItem ) {
	return Array.from( new ListWalker( listItem, {
		direction: 'forward',
		biggerIndent: true
	} ) );
}

/**
 * Check if the given block is the first in the list item.
 *
 * @protected
 * @param {module:engine/model/element~Element} listBlock The list block element.
 * @returns {Boolean}
 */
export function isFirstBlockOfListItem( listBlock ) {
	const previousSibling = ListWalker.first( listBlock, {
		sameIndent: true,
		sameItemId: true
	} );

	if ( !previousSibling ) {
		return true;
	}

	return false;
}

/**
 * Check if the given block is the last in the list item.
 *
 * @protected
 * @param {module:engine/model/element~Element} listBlock The list block element.
 * @returns {Boolean}
 */
export function isLastBlockOfListItem( listBlock ) {
	const nextSibling = ListWalker.first( listBlock, {
		direction: 'forward',
		sameIndent: true,
		sameItemId: true
	} );

	if ( !nextSibling ) {
		return true;
	}

	return false;
}

/**
 * Expands the given list of selected blocks to include the leading and tailing blocks of partially selected list items.
 *
 * @protected
 * @param {Array.<module:engine/model/element~Element>} blocks The list of selected blocks.
 */
export function expandListBlocksToCompleteItems( blocks ) {
	const walkerOptions = {
		biggerIndent: true,
		sameIndent: true,
		sameItemId: true
	};

	// Add missing blocks of the first selected list item.
	const firstBlock = blocks[ 0 ];
	const backwardWalker = new ListWalker( firstBlock, walkerOptions );

	for ( const block of backwardWalker ) {
		blocks.unshift( block );
	}

	// Add missing blocks of the last selected list item.
	const lastBlock = blocks[ blocks.length - 1 ];
	const forwardWalker = new ListWalker( lastBlock, {
		...walkerOptions,
		direction: 'forward'
	} );

	for ( const block of forwardWalker ) {
		blocks.push( block );
	}
}

/**
 * Splits the list item just before the provided list block.
 *
 * @protected
 * @param {module:engine/model/element~Element} listBlock The list block element.
 * @param {module:engine/model/writer~Writer} writer The model writer.
 */
export function splitListItemBefore( listBlock, writer ) {
	const id = uid();

	for ( const block of getListItemBlocks( listBlock, { direction: 'forward' } ) ) {
		writer.setAttribute( 'listItemId', id, block );
	}
}

/**
<<<<<<< HEAD
 * Splits the list item just before the provided list block.
 *
 * @protected
 * @param {module:engine/model/element~Element} listBlock The list block element.
 * @param {module:engine/model/writer~Writer} writer The model writer.
 */
export function mergeListItemBlocksIntoParentListItem( listBlock, writer ) {
	const blocks = getAllListItemBlocks( listBlock );
	const firstBlock = blocks[ 0 ];
	const parentListItem = firstBlock.previousSibling;

	// TODO remove paranoid check that should not be necessary.
	if ( !parentListItem || !parentListItem.hasAttribute( 'listItemId' ) ) {
		throw 'Cannot merge when there is nothing to merge into.';
	}

	const parentListAttributes = {};

	for ( const attributeKey of parentListItem.getAttributeKeys() ) {
		if ( attributeKey.startsWith( 'list' ) ) {
			parentListAttributes[ attributeKey ] = parentListItem.getAttribute( attributeKey );
		}
	}

	for ( const block of blocks ) {
		writer.setAttributes( parentListAttributes, block );
	}
=======
 * Merges the list item with the parent list item.
 *
 * @protected
 * @param {module:engine/model/element~Element} listBlock The list block element.
 * @param {module:engine/model/element~Element} parentBlock The list block element to merge with.
 * @param {module:engine/model/writer~Writer} writer The model writer.
 * @returns {Iterable.<module:engine/model/element~Element>} The iterable of updated blocks.
 */
export function mergeListItemBefore( listBlock, parentBlock, writer ) {
	const attributes = {};

	for ( const [ key, value ] of parentBlock.getAttributes() ) {
		if ( key.startsWith( 'list' ) ) {
			attributes[ key ] = value;
		}
	}

	const blocks = new Set( getListItemBlocks( listBlock, { direction: 'forward' } ) );

	for ( const block of blocks ) {
		writer.setAttributes( attributes, block );
	}

	return blocks;
>>>>>>> 672a1135
}

/**
 * Updates indentation of given list blocks.
 *
 * @protected
 * @param {Iterable.<module:engine/model/element~Element>} blocks The iterable of selected blocks.
 * @param {Number} indentBy The indentation level difference.
 * @param {module:engine/model/writer~Writer} writer The model writer.
 */
export function indentBlocks( blocks, indentBy, writer ) {
	for ( const item of blocks ) {
		const indent = item.getAttribute( 'listIndent' ) + indentBy;

		if ( indent < 0 ) {
			for ( const attributeKey of item.getAttributeKeys() ) {
				if ( attributeKey.startsWith( 'list' ) ) {
					writer.removeAttribute( attributeKey, item );
				}
			}
		} else {
			writer.setAttribute( 'listIndent', indent, item );
		}
	}
}<|MERGE_RESOLUTION|>--- conflicted
+++ resolved
@@ -156,7 +156,6 @@
 }
 
 /**
-<<<<<<< HEAD
  * Splits the list item just before the provided list block.
  *
  * @protected
@@ -184,7 +183,9 @@
 	for ( const block of blocks ) {
 		writer.setAttributes( parentListAttributes, block );
 	}
-=======
+}
+
+/**
  * Merges the list item with the parent list item.
  *
  * @protected
@@ -209,7 +210,6 @@
 	}
 
 	return blocks;
->>>>>>> 672a1135
 }
 
 /**
