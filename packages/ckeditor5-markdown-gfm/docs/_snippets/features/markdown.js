/**
 * @license Copyright (c) 2003-2020, CKSource - Frederico Knabben. All rights reserved.
 * For licensing, see LICENSE.md or https://ckeditor.com/legal/ckeditor-oss-license
 */

/* globals console, window, document, setTimeout */

import ClassicEditor from '@ckeditor/ckeditor5-editor-classic/src/classiceditor';

import ArticlePluginSet from '@ckeditor/ckeditor5-core/tests/_utils/articlepluginset';
import EasyImage from '@ckeditor/ckeditor5-easy-image/src/easyimage';
import CodeBlock from '@ckeditor/ckeditor5-code-block/src/codeblock';
import Strikethrough from '@ckeditor/ckeditor5-basic-styles/src/strikethrough';
import Code from '@ckeditor/ckeditor5-basic-styles/src/code';
import TodoList from '@ckeditor/ckeditor5-list/src/todolist';
import HorizontalLine from '@ckeditor/ckeditor5-horizontal-line/src/horizontalline';
import { CS_CONFIG } from '@ckeditor/ckeditor5-cloud-services/tests/_utils/cloud-services-config';

import Markdown from '@ckeditor/ckeditor5-markdown-gfm/src/markdown';

ClassicEditor
	.create( document.querySelector( '#snippet-markdown' ), {
<<<<<<< HEAD
		plugins: [ ArticlePluginSet, EasyImage, Markdown, Code, CodeBlock, TodoList ],
		toolbar: {
			items: [
				'heading',
				'|',
				'bold',
				'italic',
				'link',
				'|',
				'bulletedList',
				'numberedList',
				'todoList',
				'|',
				'code',
				'codeBlock',
				'|',
				'outdent',
				'indent',
				'|',
				'imageUpload',
				'blockQuote',
				'|',
				'undo',
				'redo'
			],
			viewportTopOffset: window.getViewportTopOffsetConfig()
		},
=======
		plugins: [ ArticlePluginSet, EasyImage, Markdown, Code, CodeBlock, TodoList, Strikethrough, HorizontalLine ],
		toolbar: [
			'heading',
			'|',
			'bold',
			'italic',
			'strikethrough',
			'link',
			'|',
			'bulletedList',
			'numberedList',
			'todoList',
			'|',
			'code',
			'codeBlock',
			'|',
			'outdent',
			'indent',
			'|',
			'imageUpload',
			'blockQuote',
			'horizontalLine',
			'|',
			'undo',
			'redo'
		],
>>>>>>> 30443dff
		image: {
			toolbar: [ 'imageStyle:full', 'imageStyle:side', '|', 'imageTextAlternative' ]
		},
		codeBlock: {
			languages: [
				{ language: 'css', label: 'CSS' },
				{ language: 'html', label: 'HTML' },
				{ language: 'javascript', label: 'JavaScript' },
				{ language: 'php', label: 'PHP' }
			]
		},
		cloudServices: CS_CONFIG
	} )
	.then( editor => {
		window.editor = editor;

		const outputElement = document.querySelector( '#snippet-markdown-output' );

		editor.model.document.on( 'change', () => {
			outputElement.innerText = editor.getData();
		} );

		// Set the initial data with delay so hightlight.js doesn't catch it.
		setTimeout( () => {
			outputElement.innerText = editor.getData();
		}, 500 );
	} )
	.catch( err => {
		console.error( err.stack );
	} );<|MERGE_RESOLUTION|>--- conflicted
+++ resolved
@@ -20,35 +20,6 @@
 
 ClassicEditor
 	.create( document.querySelector( '#snippet-markdown' ), {
-<<<<<<< HEAD
-		plugins: [ ArticlePluginSet, EasyImage, Markdown, Code, CodeBlock, TodoList ],
-		toolbar: {
-			items: [
-				'heading',
-				'|',
-				'bold',
-				'italic',
-				'link',
-				'|',
-				'bulletedList',
-				'numberedList',
-				'todoList',
-				'|',
-				'code',
-				'codeBlock',
-				'|',
-				'outdent',
-				'indent',
-				'|',
-				'imageUpload',
-				'blockQuote',
-				'|',
-				'undo',
-				'redo'
-			],
-			viewportTopOffset: window.getViewportTopOffsetConfig()
-		},
-=======
 		plugins: [ ArticlePluginSet, EasyImage, Markdown, Code, CodeBlock, TodoList, Strikethrough, HorizontalLine ],
 		toolbar: [
 			'heading',
@@ -75,7 +46,6 @@
 			'undo',
 			'redo'
 		],
->>>>>>> 30443dff
 		image: {
 			toolbar: [ 'imageStyle:full', 'imageStyle:side', '|', 'imageTextAlternative' ]
 		},
