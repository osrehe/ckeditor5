{
  "name": "@ckeditor/ckeditor5-markdown-gfm",
  "version": "25.0.0",
  "description": "GitHub Flavored Markdown data processor for CKEditor 5.",
  "keywords": [
    "ckeditor",
    "ckeditor5",
    "ckeditor 5",
    "ckeditor5-feature",
    "ckeditor5-plugin"
  ],
  "dependencies": {
<<<<<<< HEAD
    "@ckeditor/ckeditor5-core": "^24.0.0",
    "@ckeditor/ckeditor5-engine": "^24.0.0",
=======
    "@ckeditor/ckeditor5-core": "^25.0.0",
    "@ckeditor/ckeditor5-engine": "^25.0.0",
>>>>>>> bf6fc2b3
    "marked": "1.1.1",
    "turndown": "^6.0.0",
    "turndown-plugin-gfm": "^1.0.2"
  },
  "devDependencies": {
<<<<<<< HEAD
    "@ckeditor/ckeditor5-basic-styles": "^24.0.0",
    "@ckeditor/ckeditor5-code-block": "^24.0.0",
    "@ckeditor/ckeditor5-editor-classic": "^24.0.0",
    "@ckeditor/ckeditor5-list": "^24.0.0",
    "@ckeditor/ckeditor5-table": "^24.0.0"
=======
    "@ckeditor/ckeditor5-basic-styles": "^25.0.0",
    "@ckeditor/ckeditor5-code-block": "^25.0.0",
    "@ckeditor/ckeditor5-editor-classic": "^25.0.0",
    "@ckeditor/ckeditor5-list": "^25.0.0",
    "@ckeditor/ckeditor5-table": "^25.0.0"
>>>>>>> bf6fc2b3
  },
  "engines": {
    "node": ">=12.0.0",
    "npm": ">=5.7.1"
  },
  "author": "CKSource (http://cksource.com/)",
  "license": "GPL-2.0-or-later",
  "homepage": "https://ckeditor.com/ckeditor-5",
  "bugs": "https://github.com/ckeditor/ckeditor5/issues",
  "repository": {
    "type": "git",
    "url": "https://github.com/ckeditor/ckeditor5.git",
    "directory": "packages/ckeditor5-markdown-gfm"
  },
  "files": [
    "lang",
    "src",
    "theme"
  ],
  "depcheckIgnore": [
    "collapse-whitespace",
    "jsdom",
    "void-elements",
    "block-elements"
  ]
}<|MERGE_RESOLUTION|>--- conflicted
+++ resolved
@@ -10,31 +10,18 @@
     "ckeditor5-plugin"
   ],
   "dependencies": {
-<<<<<<< HEAD
-    "@ckeditor/ckeditor5-core": "^24.0.0",
-    "@ckeditor/ckeditor5-engine": "^24.0.0",
-=======
     "@ckeditor/ckeditor5-core": "^25.0.0",
     "@ckeditor/ckeditor5-engine": "^25.0.0",
->>>>>>> bf6fc2b3
     "marked": "1.1.1",
     "turndown": "^6.0.0",
     "turndown-plugin-gfm": "^1.0.2"
   },
   "devDependencies": {
-<<<<<<< HEAD
-    "@ckeditor/ckeditor5-basic-styles": "^24.0.0",
-    "@ckeditor/ckeditor5-code-block": "^24.0.0",
-    "@ckeditor/ckeditor5-editor-classic": "^24.0.0",
-    "@ckeditor/ckeditor5-list": "^24.0.0",
-    "@ckeditor/ckeditor5-table": "^24.0.0"
-=======
     "@ckeditor/ckeditor5-basic-styles": "^25.0.0",
     "@ckeditor/ckeditor5-code-block": "^25.0.0",
     "@ckeditor/ckeditor5-editor-classic": "^25.0.0",
     "@ckeditor/ckeditor5-list": "^25.0.0",
     "@ckeditor/ckeditor5-table": "^25.0.0"
->>>>>>> bf6fc2b3
   },
   "engines": {
     "node": ">=12.0.0",
