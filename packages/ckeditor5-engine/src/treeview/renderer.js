/**
 * @license Copyright (c) 2003-2015, CKSource - Frederico Knabben. All rights reserved.
 * For licensing, see LICENSE.md.
 */

'use strict';

import diff from '../utils-diff.js';
import CKEditorError from '../../utils/ckeditorerror.js';

/**
 * Renderer updates DOM tree, to make it a reflection of the view tree. Changed nodes need to be
 * {@link core.treeView.Renderer#markToSync marked} to be rendered. Then, on {@link core.treeView.Renderer#render render}, renderer
 * ensure they need to be refreshed and creates DOM nodes from view nodes,
 * {@link core.treeView.DomConverter#bindElements bind} them and insert into DOM tree. Renderer use {@link core.treeView.DomConverter}
 * to transform and bind nodes.
 *
 * @memberOf core.treeView
 */
export default class Renderer {
	/**
	 * Creates a renderer instance.
	 *
	 * @param {core.treeView.DomConverter} domConverter Converter instance.
	 */
	constructor( domConverter ) {
		/**
		 * Converter instance.
		 *
		 * @readonly
		 * @member {core.treeView.DomConverter} core.treeView.Renderer#domConverter
		 */
		this.domConverter = domConverter;

		/**
		 * Set of nodes which attributes changed and may need to be rendered.
		 *
		 * @readonly
		 * @member {Set.<core.treeView.Node>} core.treeView.Renderer#markedAttributes
		 */
		this.markedAttributes = new Set();

		/**
		 * Set of elements which child lists changed and may need to be rendered.
		 *
		 * @readonly
		 * @member {Set.<core.treeView.Node>} core.treeView.Renderer#markedChildren
		 */
		this.markedChildren = new Set();

		/**
		 * Set of text nodes which text data changed and may need to be rendered.
		 *
		 * @readonly
		 * @member {Set.<core.treeView.Node>} core.treeView.Renderer#markedTexts
		 */
		this.markedTexts = new Set();
	}

	/**
	 * Mark node to be synchronized.
	 *
	 * Note that only view nodes which parents have corresponding DOM elements need to be marked to be synchronized.
	 *
	 * @see core.treeView.Renderer#markedAttributes
	 * @see core.treeView.Renderer#markedChildren
	 * @see core.treeView.Renderer#markedTexts
	 *
	 * @param {core.treeView.ChangeType} type Type of the change.
	 * @param {core.treeView.Node} node Node to be marked.
	 */
	markToSync( type, node ) {
		if ( type === 'TEXT' ) {
			if ( this.domConverter.getCorrespondingDom( node.parent ) ) {
				this.markedTexts.add( node );
			}
		} else {
			// If the node has no DOM element it is not rendered yet,
			// its children/attributes do not need to be marked to be sync.
			if ( !this.domConverter.getCorrespondingDom( node ) ) {
				return;
			}

			if ( type === 'ATTRIBUTES' ) {
				this.markedAttributes.add( node );
			} else if ( type === 'CHILDREN' ) {
				this.markedChildren.add( node );
			} else {
				/**
				 * Unknown type passed to Renderer.markToSync.
				 *
				 * @error renderer-unknown-type
				 */
				throw new CKEditorError( 'renderer-unknown-type: Unknown type passed to Renderer.markToSync.' );
			}
		}
	}

	/**
	 * Render method check {@link core.treeView.Renderer#markedAttributes}, {@link core.treeView.Renderer#markedChildren} and
	 * {@link core.treeView.Renderer#markedTexts} and updated all nodes which needs to be updated. Then it clear all three
	 * sets.
	 *
	 * Renderer try not to break IME, so it do as little as it is possible to update DOM.
	 *
	 * For attributes it adds new attributes to DOM elements, update attributes with different values and remove
	 * attributes which does not exists in the view element.
	 *
	 * For text nodes it update the text string if it is different. Note that if parent element is marked as an element
<<<<<<< HEAD
	 * which changed child list, text node update will not be done, because it may not be possible to find a
	 * {@link @treeView.Converter#getCorrespondingDomText corresponding DOM text}. The change will be handled in the
=======
	 * which changed child list, text node update will not be done, because it may not be possible do find a
	 * {@link core.treeView.DomConverter#getCorrespondingDomText corresponding DOM text}. The change will be handled in the
>>>>>>> 1a5d06ff
	 * parent element.
	 *
	 * For nodes which changed child list it calculates a {@link diff} using {@link core.treeView.DomConverter#compareNodes}
	 * and add or removed nodes which changed.
	 */
	render() {
		const domConverter = this.domConverter;

		for ( let node of this.markedTexts ) {
			if ( !this.markedChildren.has( node.parent ) && domConverter.getCorrespondingDom( node.parent ) ) {
				updateText( node );
			}
		}

		for ( let element of this.markedAttributes ) {
			updateAttrs( element );
		}

		for ( let element of this.markedChildren ) {
			updateChildren( element );
		}

		this.markedTexts.clear();
		this.markedAttributes.clear();
		this.markedChildren.clear();

		function updateText( viewText ) {
			const domText = domConverter.getCorrespondingDom( viewText );

			if ( domText.data != viewText.data ) {
				domText.data = viewText.data;
			}
		}

		function updateAttrs( viewElement ) {
			const domElement = domConverter.getCorrespondingDom( viewElement );
			const domAttrKeys = Array.from( domElement.attributes ).map( attr => attr.name );
			const viewAttrKeys = viewElement.getAttributeKeys();

			// Add or overwrite attributes.
			for ( let key of viewAttrKeys ) {
				domElement.setAttribute( key, viewElement.getAttribute( key ) );
			}

			// Remove from DOM attributes which do not exists in the view.
			for ( let key of domAttrKeys ) {
				if ( !viewElement.hasAttribute( key ) ) {
					domElement.removeAttribute( key );
				}
			}
		}

		function updateChildren( viewElement ) {
			const domElement = domConverter.getCorrespondingDom( viewElement );
			const domChildren = domElement.childNodes;
			const viewChildren = Array.from( viewElement.getChildren() );
			const domDocument = domElement.ownerDocument;

			const actions = diff( domChildren, viewChildren,
				( domNode, viewNode ) => domConverter.compareNodes( domNode, viewNode ) );

			let i = 0;

			for ( let action of actions ) {
				if ( action === 'INSERT' ) {
					let domChildToInsert = domConverter.viewToDom( viewChildren[ i ], domDocument, { bind: true } );
					domElement.insertBefore( domChildToInsert, domChildren[ i ] || null );
					i++;
				} else if ( action === 'DELETE' ) {
					domElement.removeChild( domChildren[ i ] );
				} else { // 'EQUAL'
					i++;
				}
			}
		}
	}
}<|MERGE_RESOLUTION|>--- conflicted
+++ resolved
@@ -107,13 +107,8 @@
 	 * attributes which does not exists in the view element.
 	 *
 	 * For text nodes it update the text string if it is different. Note that if parent element is marked as an element
-<<<<<<< HEAD
-	 * which changed child list, text node update will not be done, because it may not be possible to find a
-	 * {@link @treeView.Converter#getCorrespondingDomText corresponding DOM text}. The change will be handled in the
-=======
 	 * which changed child list, text node update will not be done, because it may not be possible do find a
 	 * {@link core.treeView.DomConverter#getCorrespondingDomText corresponding DOM text}. The change will be handled in the
->>>>>>> 1a5d06ff
 	 * parent element.
 	 *
 	 * For nodes which changed child list it calculates a {@link diff} using {@link core.treeView.DomConverter#compareNodes}
