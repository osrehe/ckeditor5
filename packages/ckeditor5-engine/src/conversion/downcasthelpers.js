--- conflicted
+++ resolved
@@ -1041,12 +1041,8 @@
 			return;
 		}
 
-<<<<<<< HEAD
-		if ( !conversionApi.consumable.consume( data.item, evt.name ) ) {
-=======
 		// Consume an element insertion and all present attributes that are specified as a reconversion triggers.
 		if ( !consumer( data.item, conversionApi.consumable ) ) {
->>>>>>> ed9afa5b
 			return;
 		}
 
