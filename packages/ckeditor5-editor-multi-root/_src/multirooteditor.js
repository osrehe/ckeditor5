/**
 * @license Copyright (c) 2003-2023, CKSource Holding sp. z o.o. All rights reserved.
 * For licensing, see LICENSE.md or https://ckeditor.com/legal/ckeditor-oss-license
 */

/**
 * @module editor-multi-root/multirooteditor
 */

/**
 * The multi-root editor implementation.
 *
 * The multi-root editor provides multiple inline editable elements and a toolbar. All editable areas are controlled by one editor
 * instance, which means that they share common configuration, document ID, or undo stack.
 *
 * This type of editor is dedicated to integrations which require a customized UI with an open structure, featuring multiple editable areas,
 * allowing developers to have a control over the exact location of these editable areas.
 *
 * In order to create a multi-root editor instance, use the static
 * {@link module:editor-multi-root/multirooteditor~MultiRootEditor.create `MultiRootEditor.create()`} method.
 *
 * Note that you will need to attach the editor toolbar to your web page manually, in a desired place, after the editor is initialized.
 *
 * # Multi-root editor and multi-root editor build
 *
 * The multi-root editor can be used directly from source (if you installed the
 * [`@ckeditor/ckeditor5-editor-multi-root`](https://www.npmjs.com/package/@ckeditor/ckeditor5-editor-multi-root) package)
 * but it is also available in the multi-root editor build.
 *
 * {@glink installation/getting-started/predefined-builds Builds} are ready-to-use editors with plugins bundled in.
 *
 * When using the editor from source you need to take care of loading all plugins by yourself
 * (through the {@link module:core/editor/editorconfig~EditorConfig#plugins `config.plugins`} option).
 * Using the editor from source gives much better flexibility and allows for easier customization.
 *
 * Read more about initializing the editor from source or as a build in
 * {@link module:editor-multi-root/multirooteditor~MultiRootEditor.create `MultiRootEditor.create()`}.
 *
 * @class MultiRootEditor
 * @extends module:core/editor/editor~Editor
 */

/**
 * The elements on which the editor has been initialized.
 *
 * @readonly
 * @member {Object} sourceElements
 * @memberOf module:editor-multi-root/multirooteditor~MultiRootEditor
 */

/**
 * Creates an instance of the multi-root editor.
 *
 * **Note:** Do not use the constructor to create editor instances. Use the static
 * {@link module:editor-multi-root/multirooteditor~MultiRootEditor.create `MultiRootEditor.create()`} method instead.
 *
 * @param {Object} sourceElementsOrData The DOM elements that will be the source for the created editor
 * or the editor's initial data. The editor will initialize multiple roots with names according to the keys in the passed object.
 * For more information see {@link module:editor-multi-root/multirooteditor~MultiRootEditor.create `MultiRootEditor.create()`}.
 * @param {module:core/editor/editorconfig~EditorConfig} [config] The editor configuration.
 * @method constructor
 * @memberOf module:editor-multi-root/multirooteditor~MultiRootEditor
 */

/**
 * Destroys the editor instance, releasing all resources used by it.
 *
 * Updates the original editor element with the data if the
 * {@link module:core/editor/editorconfig~EditorConfig#updateSourceElementOnDestroy `updateSourceElementOnDestroy`}
 * configuration option is set to `true`.
 *
 * **Note**: The multi-root editor does not remove the toolbar and editable when destroyed. You can
 * do that yourself in the destruction chain, if you need to:
 *
 * ```ts
 * editor.destroy().then( () => {
 * 	// Remove the toolbar from DOM.
 * 	editor.ui.view.toolbar.element.remove();
 *
 * 	// Remove the editable from DOM.
 * 	editor.ui.view.editable.element.remove();
 *
 * 	console.log( 'Editor was destroyed' );
 * } );
 * ```
 *
 * @method destroy
 * @memberOf module:editor-multi-root/multirooteditor~MultiRootEditor
 */

/**
 * Creates a new multi-root editor instance.
 *
 * **Note:** remember that `MultiRootEditor` does not append the toolbar element to your web page, so you have to do it manually
 * after the editor has been initialized.
 *
 * There are a few different ways to initialize the multi-root editor.
 *
 * # Using existing DOM elements:
 *
 * ```ts
 * MultiRootEditor.create( {
 * 	intro: document.querySelector( '#editor-intro' ),
 * 	content: document.querySelector( '#editor-content' ),
 * 	sidePanelLeft: document.querySelector( '#editor-side-left' ),
 * 	sidePanelRight: document.querySelector( '#editor-side-right' ),
 * 	outro: document.querySelector( '#editor-outro' )
 * } )
 * .then( editor => {
 * 	console.log( 'Editor was initialized', editor );
 *
 * 	// Append the toolbar inside a provided DOM element.
 * 	document.querySelector( '#toolbar-container' ).appendChild( editor.ui.view.toolbar.element );
 * } )
 * .catch( err => {
 * 	console.error( err.stack );
 * } );
 * ```
 *
 * The elements' content will be used as the editor data and elements will become editable elements.
 *
 * # Creating a detached editor
 *
 * Alternatively, you can initialize the editor by passing the initial data directly as strings.
 * In this case, you will have to manually append both the toolbar element and the editable elements to your web page.
 *
 * ```ts
 * MultiRootEditor.create( {
 * 	intro: '<p><strong>Exciting</strong> intro text to an article.</p>',
 * 	content: '<p>Lorem ipsum dolor sit amet.</p>',
 * 	sidePanelLeft: '<blockquote>Strong quotation from article.</blockquote>',
 * 	sidePanelRight: '<p>List of similar articles...</p>',
 * 	outro: '<p>Closing text.</p>'
 * } )
 * .then( editor => {
 * 	console.log( 'Editor was initialized', editor );
 *
 * 	// Append the toolbar inside a provided DOM element.
 * 	document.querySelector( '#toolbar-container' ).appendChild( editor.ui.view.toolbar.element );
 *
 * 	// Append DOM editable elements created by the editor.
 * 	const editables = editor.ui.view.editables;
 * 	const container = document.querySelector( '#editable-container' );
 *
 * 	container.appendChild( editables.intro.element );
 * 	container.appendChild( editables.content.element );
 * 	container.appendChild( editables.outro.element );
 * } )
 * .catch( err => {
 * 	console.error( err.stack );
 * } );
 * ```
 *
 * This lets you dynamically append the editor to your web page whenever it is convenient for you. You may use this method if your
 * web page content is generated on the client side and the DOM structure is not ready at the moment when you initialize the editor.
 *
 * # Using an existing DOM element (and data provided in `config.initialData`)
 *
 * You can also mix these two ways by providing a DOM element to be used and passing the initial data through the configuration:
 *
 * ```ts
 * MultiRootEditor.create( {
 * 	intro: document.querySelector( '#editor-intro' ),
 * 	content: document.querySelector( '#editor-content' ),
 * 	sidePanelLeft: document.querySelector( '#editor-side-left' ),
 * 	sidePanelRight: document.querySelector( '#editor-side-right' ),
 * 	outro: document.querySelector( '#editor-outro' )
 * }, {
 * 	initialData: {
 * 		intro: '<p><strong>Exciting</strong> intro text to an article.</p>',
 * 		content: '<p>Lorem ipsum dolor sit amet.</p>',
 * 		sidePanelLeft '<blockquote>Strong quotation from article.</blockquote>':
 * 		sidePanelRight '<p>List of similar articles...</p>':
 * 		outro: '<p>Closing text.</p>'
 * 	}
 * } )
 * .then( editor => {
 * 	console.log( 'Editor was initialized', editor );
 *
 * 	// Append the toolbar inside a provided DOM element.
 * 	document.querySelector( '#toolbar-container' ).appendChild( editor.ui.view.toolbar.element );
 * } )
 * .catch( err => {
 * 	console.error( err.stack );
 * } );
 * ```
 *
 * This method can be used to initialize the editor on an existing element with the specified content in case if your integration
 * makes it difficult to set the content of the source element.
 *
 * Note that an error will be thrown if you pass the initial data both as the first parameter and also in the configuration.
 *
 * # Configuring the editor
 *
 * See the {@link module:core/editor/editorconfig~EditorConfig editor configuration documentation} to learn more about
 * customizing plugins, toolbar and more.
 *
 * # Using the editor from source
 *
 * The code samples listed in the previous sections of this documentation assume that you are using an
 * {@glink installation/getting-started/predefined-builds editor build}
 * (for example – `@ckeditor/ckeditor5-build-multi-root`).
 *
 * If you want to use the multi-root editor from source (`@ckeditor/ckeditor5-editor-multi-root-editor/src/multirooteditor`),
 * you need to define the list of
 * {@link module:core/editor/editorconfig~EditorConfig#plugins plugins to be initialized} and
 * {@link module:core/editor/editorconfig~EditorConfig#toolbar toolbar items}. Read more about using the editor from
<<<<<<< HEAD
 * source in the {@glink installation/advanced/alternative-setups/integrating-from-source-webpack dedicated} guide.
=======
 * source in the {@glink installation/advanced/alternative-setups/integrating-from-source-webpack dedicated guide}.
>>>>>>> 0e5ddd74
 *
 * @param {Object} sourceElementsOrData The DOM elements that will be the source for the created editor
 * or the editor's initial data. The editor will initialize multiple roots with names according to the keys in the passed object.
 *
 * If DOM elements are passed, their content will be automatically loaded to the editor upon initialization and the elements will be
 * used as the editor's editable areas. The editor data will be set back to the original element once the editor is destroyed if the
 * {@link module:core/editor/editorconfig~EditorConfig#updateSourceElementOnDestroy updateSourceElementOnDestroy} option
 * is set to `true`.
 *
 * If the initial data is passed, a detached editor will be created. For each entry in the passed object, one editor root and one
 * editable DOM element will be created. You will need to attach the editable elements into the DOM manually. The elements are available
 * through the `editor.ui.getEditableElement() method.
 * @param {module:core/editor/editorconfig~EditorConfig} [config] The editor configuration.
 * @returns {Promise} A promise resolved once the editor is ready. The promise resolves with the created editor instance.
 * @static
 * @method create
 * @memberOf module:editor-multi-root/multirooteditor~MultiRootEditor
 */<|MERGE_RESOLUTION|>--- conflicted
+++ resolved
@@ -205,11 +205,7 @@
  * you need to define the list of
  * {@link module:core/editor/editorconfig~EditorConfig#plugins plugins to be initialized} and
  * {@link module:core/editor/editorconfig~EditorConfig#toolbar toolbar items}. Read more about using the editor from
-<<<<<<< HEAD
- * source in the {@glink installation/advanced/alternative-setups/integrating-from-source-webpack dedicated} guide.
-=======
  * source in the {@glink installation/advanced/alternative-setups/integrating-from-source-webpack dedicated guide}.
->>>>>>> 0e5ddd74
  *
  * @param {Object} sourceElementsOrData The DOM elements that will be the source for the created editor
  * or the editor's initial data. The editor will initialize multiple roots with names according to the keys in the passed object.
