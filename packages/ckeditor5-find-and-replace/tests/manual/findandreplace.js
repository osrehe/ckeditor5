/**
 * @license Copyright (c) 2003-2022, CKSource Holding sp. z o.o. All rights reserved.
 * For licensing, see LICENSE.md or https://ckeditor.com/legal/ckeditor-oss-license
 */

/* globals console, window, document */

import ClassicEditor from '@ckeditor/ckeditor5-editor-classic/src/classiceditor';
import FindAndReplace from '../../src/findandreplace';

import Essentials from '@ckeditor/ckeditor5-essentials/src/essentials';
import Paragraph from '@ckeditor/ckeditor5-paragraph/src/paragraph';
import Highlight from '@ckeditor/ckeditor5-highlight/src/highlight';
import ArticlePluginSet from '@ckeditor/ckeditor5-core/tests/_utils/articlepluginset';
import FontColor from '@ckeditor/ckeditor5-font/src/fontcolor';
import SourceEditing from '@ckeditor/ckeditor5-source-editing/src/sourceediting';

// Note: We need to load paragraph because we don't have inline editors yet.
ClassicEditor
	.create( document.querySelector( '#editor' ), {
		plugins: [ Essentials, Paragraph, FindAndReplace, Highlight, ArticlePluginSet, FontColor, SourceEditing ],
		toolbar: [ 'findAndReplace', '|', 'sourceEditing', '|', 'heading', 'undo', 'redo', 'highlight', 'bold', 'fontColor' ],
		image: {
			toolbar: [
				'toggleImageCaption', 'imageTextAlternative'
			]
		}
	} )
	.then( editor => {
		window.editor = editor;
		let isReadOnly = false;

		document.getElementById( 'readonly-toggle' ).addEventListener( 'click', () => {
			isReadOnly = !isReadOnly;

<<<<<<< HEAD
			editor.enableReadOnlyMode( 'manual-test', isReadOnly );
=======
			if ( isReadOnly ) {
				editor.enableReadOnlyMode( 'manual-test' );
			} else {
				editor.disableReadOnlyMode( 'manual-test' );
			}
>>>>>>> 37433d10

			editor.editing.view.focus();
		} );
	} )
	.catch( err => {
		console.error( err.stack );
	} );<|MERGE_RESOLUTION|>--- conflicted
+++ resolved
@@ -33,15 +33,11 @@
 		document.getElementById( 'readonly-toggle' ).addEventListener( 'click', () => {
 			isReadOnly = !isReadOnly;
 
-<<<<<<< HEAD
-			editor.enableReadOnlyMode( 'manual-test', isReadOnly );
-=======
 			if ( isReadOnly ) {
 				editor.enableReadOnlyMode( 'manual-test' );
 			} else {
 				editor.disableReadOnlyMode( 'manual-test' );
 			}
->>>>>>> 37433d10
 
 			editor.editing.view.focus();
 		} );
