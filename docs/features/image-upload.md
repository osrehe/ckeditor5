--- conflicted
+++ resolved
@@ -42,7 +42,6 @@
 
 	```js
 	ClassicEditor
-<<<<<<< HEAD
 		.create( document.querySelector( '#editor' ), {
 			cloudServices: {
 				tokenUrl: 'https://example.com/cs-token-endpoint',
@@ -51,16 +50,6 @@
 		} )
 		.then( ... )
 		.catch( ... );
-=======
-	.create( document.querySelector( '#editor' ), {
-		cloudServices: {
-			tokenUrl: 'https://example.com/cs-token-endpoint',
-			uploadUrl: 'https://your-organization-id.cke-cs.com/easyimage/upload/'
-		}
-	} )
-	.then( ... )
-	.catch( ... );
->>>>>>> 3b218157
 	```
 
 This is all. At this point, image upload will be automatically enabled in your application.
